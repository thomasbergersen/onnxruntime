// Copyright (c) Microsoft Corporation. All rights reserved.
// Licensed under the MIT License.

// there's no way to use a raw pointer as the copy destination with std::copy_n
// (which gsl::copy uses with span::data() which returns a raw pointer) with the 14.11 toolset
// without generating a 4996 warning. going through an iterator is way too much overhead so turn off the warning.
#ifdef _MSC_VER
#pragma warning(push)
#pragma warning(disable : 4996)
#endif

#include <memory>
#include <assert.h>
#include <functional>
#include "core/common/safeint.h"
#include "core/providers/cpu/math/top_k.h"
#include "core/providers/cpu/tensor/utils.h"
#include "core/framework/allocator.h"
#include "core/framework/framework_common.h"
#include "core/framework/feeds_fetches_manager.h"
#include "core/framework/op_kernel_context_internal.h"
#include "core/framework/session_state.h"
#include "core/framework/tensorprotoutils.h"
#include "core/framework/utils.h"
#include "core/framework/session_options.h"
#include "core/framework/TensorSeq.h"
#include "core/framework/allocator.h"
#include "core/framework/ort_value.h"
#include "gsl/gsl"
#include "contrib_ops/cpu/transformers/beam_search.h"
#include "contrib_ops/cpu/transformers/logits_processor.h"
#include "contrib_ops/cpu/transformers/sequences.h"
#include "contrib_ops/cpu/transformers/dump_tensor.h"
#include "contrib_ops/cpu/transformers/beam_search_scorer.h"
#include "contrib_ops/cpu/transformers/beam_search_impl_gpt.h"
#include "contrib_ops/cpu/transformers/beam_search_impl_t5.h"

using namespace ONNX_NAMESPACE;
using namespace onnxruntime::common;

namespace onnxruntime {
namespace contrib {

#define REGISTER_KERNEL_TYPED(T)                                  \
  ONNX_OPERATOR_TYPED_KERNEL_EX(                                  \
      BeamSearch,                                                 \
      kMSDomain,                                                  \
      1,                                                          \
      T,                                                          \
      kCpuExecutionProvider,                                      \
      (*KernelDefBuilder::Create())                               \
          .TypeConstraint("T", DataTypeImpl::GetTensorType<T>()), \
      transformers::BeamSearch);

REGISTER_KERNEL_TYPED(float)

namespace transformers {

void BeamSearch::Init(const OpKernelInfo& info) {
  parameters_.ParseFromAttributes(info);

  // Model_type could be either 0 (GPT-2) or 1 (encoder-decoder like T5)
  ORT_ENFORCE(parameters_.model_type == IBeamSearchParameters::kModelTypeGpt ||
              parameters_.model_type == IBeamSearchParameters::kModelTypeT5);

  ONNX_NAMESPACE::GraphProto proto;
  if (parameters_.model_type != IBeamSearchParameters::kModelTypeGpt) {
    ORT_ENFORCE(info.GetAttr<ONNX_NAMESPACE::GraphProto>("encoder", &proto).IsOK());
  }

  // Make sure the decoder attribute was present even though we don't need it here.
  ORT_ENFORCE(info.GetAttr<ONNX_NAMESPACE::GraphProto>("decoder", &proto).IsOK());
  ORT_IGNORE_RETURN_VALUE(proto);
}

Status BeamSearch::SetupSubgraphExecutionInfo(const SessionState& session_state,
                                              const std::string& attribute_name,
                                              const SessionState& subgraph_session_state) {
  const auto& node = Node();
  if (parameters_.model_type == IBeamSearchParameters::kModelTypeGpt) {
    if (attribute_name == "decoder") {
      ORT_ENFORCE(gpt_subgraph_ == nullptr, "SetupSubgraphExecutionInfo should only be called once for each subgraph.");
      gpt_subgraph_ = std::make_unique<GptSubgraph>(node, attribute_name, subgraph_session_state.GetGraphViewer());
      ORT_RETURN_IF_ERROR(gpt_subgraph_->Setup(session_state, subgraph_session_state));
      decoder_feeds_fetches_manager_ = gpt_subgraph_->GetFeedsFetchesManager();
      parameters_.SetSubgraphParameters(gpt_subgraph_->vocab_size,
                                        gpt_subgraph_->num_heads,
                                        gpt_subgraph_->head_size,
                                        gpt_subgraph_->num_layers);
    }
  } else if (parameters_.model_type == IBeamSearchParameters::kModelTypeT5) {
    if (attribute_name == "encoder") {
      ORT_ENFORCE(t5_encoder_subgraph_ == nullptr,
                  "SetupSubgraphExecutionInfo should only be called once for each subgraph.");
      t5_encoder_subgraph_ = std::make_unique<T5EncoderSubgraph>(node,
                                                                 attribute_name,
                                                                 subgraph_session_state.GetGraphViewer());
      ORT_RETURN_IF_ERROR(t5_encoder_subgraph_->Setup(session_state, subgraph_session_state));
      encoder_feeds_fetches_manager_ = t5_encoder_subgraph_->GetFeedsFetchesManager();

      if (parameters_.decoder_start_token_id < 0) {
        ORT_RETURN_IF(t5_encoder_subgraph_->num_subgraph_inputs != 2,
                      "Encoder subgraph shall have 2 inputs when decoder_start_token_id attribute is empty");
      } else {
        ORT_RETURN_IF(t5_encoder_subgraph_->num_subgraph_inputs != 3,
                      "Encoder subgraph shall have 3 inputs when decoder_start_token_id attribute is available");
      }
    } else if (attribute_name == "decoder") {
      ORT_ENFORCE(t5_decoder_subgraph_ == nullptr,
                  "SetupSubgraphExecutionInfo should only be called once for each subgraph.");
      t5_decoder_subgraph_ = std::make_unique<T5DecoderSubgraph>(node,
                                                                 attribute_name,
                                                                 subgraph_session_state.GetGraphViewer());
      ORT_RETURN_IF_ERROR(t5_decoder_subgraph_->Setup(session_state, subgraph_session_state));
      decoder_feeds_fetches_manager_ = t5_decoder_subgraph_->GetFeedsFetchesManager();
      parameters_.SetSubgraphParameters(t5_decoder_subgraph_->vocab_size,
                                        t5_decoder_subgraph_->num_heads,
                                        t5_decoder_subgraph_->head_size,
                                        t5_decoder_subgraph_->num_layers);
    }
  }

  return Status::OK();
}

Status BeamSearch::Compute(OpKernelContext* ctx) const {
  auto* ctx_internal = static_cast<OpKernelContextInternal*>(ctx);

  auto* decoder_session_state = ctx_internal->SubgraphSessionState("decoder");
  ORT_ENFORCE(decoder_session_state, "Subgraph SessionState was not found for 'decoder' attribute.");
  ORT_ENFORCE(decoder_feeds_fetches_manager_, "CreateFeedsFetchesManager must be called prior to execution of graph.");

  concurrency::ThreadPool* thread_pool = ctx->GetOperatorThreadPool();

  // Make a copy of parameters since we will update it based on inputs later
  BeamSearchParameters parameters = parameters_;

  if (parameters_.model_type == IBeamSearchParameters::kModelTypeGpt) {
    if (!gpt_subgraph_->IsOutputFloat16()) {  // Output float32
      BeamSearchGpt<float> impl{
<<<<<<< HEAD
          *ctx_internal, *decoder_session_state, *gpt_subgraph_, thread_pool, ort_stream_, dumper_, parameters,
          BeamSearchCpuDeviceHelper::CreateGptInputs,
          add_to_feeds_func_ ? add_to_feeds_func_ : BeamSearchCpuDeviceHelper::AddToFeeds,
          topk_func_ ? topk_func_ : BeamSearchCpuDeviceHelper::TopK,
          process_logits_func_ ? process_logits_func_ : BeamSearchCpuDeviceHelper::ProcessLogits<float>,
          init_beam_state_func_ ? init_beam_state_func_ : BeamSearchCpuDeviceHelper::InitBeamState<float>,
          device_copy_func_ ? device_copy_func_ : BeamSearchCpuDeviceHelper::DeviceCopy<float>,
          device_copy_int32_func_ ? device_copy_int32_func_ : BeamSearchCpuDeviceHelper::DeviceCopy<int32_t>,
          update_gpt_feeds_func_ ? update_gpt_feeds_func_ : BeamSearchCpuDeviceHelper::UpdateGptFeeds<float>};
=======
          *ctx_internal, *decoder_session_state, *gpt_subgraph_, thread_pool, cuda_stream_, dumper_, parameters,
          GenerationCpuDeviceHelper::CreateGptInputs,
          add_to_feeds_func_ ? add_to_feeds_func_ : GenerationCpuDeviceHelper::AddToFeeds,
          topk_func_ ? topk_func_ : GenerationCpuDeviceHelper::TopK,
          process_logits_func_ ? process_logits_func_ : GenerationCpuDeviceHelper::ProcessLogits<float>,
          init_beam_state_func_ ? init_beam_state_func_ : GenerationCpuDeviceHelper::InitBeamState<float>,
          device_copy_func_ ? device_copy_func_ : GenerationCpuDeviceHelper::DeviceCopy<float>,
          device_copy_int32_func_ ? device_copy_int32_func_ : GenerationCpuDeviceHelper::DeviceCopy<int32_t>,
          update_gpt_feeds_func_ ? update_gpt_feeds_func_ : GenerationCpuDeviceHelper::UpdateGptFeeds<float>};
>>>>>>> 3bf614fd
      ORT_RETURN_IF_ERROR(impl.Initialize());

      return impl.Execute(*decoder_feeds_fetches_manager_);
    } else {  // Output float16
      BeamSearchGpt<MLFloat16> impl{
<<<<<<< HEAD
          *ctx_internal, *decoder_session_state, *gpt_subgraph_, thread_pool, ort_stream_, dumper_, parameters,
          BeamSearchCpuDeviceHelper::CreateGptInputs,
          add_to_feeds_func_ ? add_to_feeds_func_ : BeamSearchCpuDeviceHelper::AddToFeeds,
          topk_func_ ? topk_func_ : BeamSearchCpuDeviceHelper::TopK,
=======
          *ctx_internal, *decoder_session_state, *gpt_subgraph_, thread_pool, cuda_stream_, dumper_, parameters,
          GenerationCpuDeviceHelper::CreateGptInputs,
          add_to_feeds_func_ ? add_to_feeds_func_ : GenerationCpuDeviceHelper::AddToFeeds,
          topk_func_ ? topk_func_ : GenerationCpuDeviceHelper::TopK,
>>>>>>> 3bf614fd
          process_logits_fp16_func_,
          init_beam_state_fp16_func_,
          device_copy_func_,
          device_copy_int32_func_,
          update_gpt_feeds_fp16_func_};
      ORT_RETURN_IF_ERROR(impl.Initialize());

      return impl.Execute(*decoder_feeds_fetches_manager_);
    }
  }

  auto* encoder_session_state = ctx_internal->SubgraphSessionState("encoder");
  ORT_ENFORCE(encoder_session_state, "Subgraph SessionState was not found for 'encoder' attribute.");
  ORT_ENFORCE(encoder_feeds_fetches_manager_, "CreateFeedsFetchesManager must be called prior to execution of graph.");

  // Subgraph has constraint that the output is either float or float16
  if (!t5_decoder_subgraph_->IsOutputFloat16()) {
    BeamSearchT5<float> impl{
        *ctx_internal, *encoder_session_state, *decoder_session_state, *t5_encoder_subgraph_,
<<<<<<< HEAD
        *t5_decoder_subgraph_, thread_pool, ort_stream_, dumper_, parameters,
        add_to_feeds_func_ ? add_to_feeds_func_ : BeamSearchCpuDeviceHelper::AddToFeeds,
        topk_func_ ? topk_func_ : BeamSearchCpuDeviceHelper::TopK,
        process_logits_func_ ? process_logits_func_ : BeamSearchCpuDeviceHelper::ProcessLogits<float>,
        init_beam_state_func_ ? init_beam_state_func_ : BeamSearchCpuDeviceHelper::InitBeamState<float>,
        device_copy_func_ ? device_copy_func_ : BeamSearchCpuDeviceHelper::DeviceCopy<float>,
        device_copy_int32_func_ ? device_copy_int32_func_ : BeamSearchCpuDeviceHelper::DeviceCopy<int32_t>,
        create_encoder_inputs_func_ ? create_encoder_inputs_func_ : BeamSearchCpuDeviceHelper::CreateEncoderInputs,
        update_decoder_feeds_func_ ? update_decoder_feeds_func_ : BeamSearchCpuDeviceHelper::UpdateDecoderFeeds<float>,
        expand_buffer_int32_func_ ? expand_buffer_int32_func_ : BeamSearchCpuDeviceHelper::ExpandBuffer<int32_t>,
        expand_buffer_float_func_ ? expand_buffer_float_func_ : BeamSearchCpuDeviceHelper::ExpandBuffer<float>,
        expand_buffer_float16_func_ ? expand_buffer_float16_func_ : BeamSearchCpuDeviceHelper::ExpandBuffer<MLFloat16>};
=======
        *t5_decoder_subgraph_, thread_pool, cuda_stream_, dumper_, parameters,
        add_to_feeds_func_ ? add_to_feeds_func_ : GenerationCpuDeviceHelper::AddToFeeds,
        topk_func_ ? topk_func_ : GenerationCpuDeviceHelper::TopK,
        process_logits_func_ ? process_logits_func_ : GenerationCpuDeviceHelper::ProcessLogits<float>,
        init_beam_state_func_ ? init_beam_state_func_ : GenerationCpuDeviceHelper::InitBeamState<float>,
        device_copy_func_ ? device_copy_func_ : GenerationCpuDeviceHelper::DeviceCopy<float>,
        device_copy_int32_func_ ? device_copy_int32_func_ : GenerationCpuDeviceHelper::DeviceCopy<int32_t>,
        create_encoder_inputs_func_ ? create_encoder_inputs_func_ : GenerationCpuDeviceHelper::CreateEncoderInputs,
        update_decoder_feeds_func_ ? update_decoder_feeds_func_ : GenerationCpuDeviceHelper::UpdateDecoderFeeds<float>,
        expand_buffer_int32_func_ ? expand_buffer_int32_func_ : GenerationCpuDeviceHelper::ExpandBuffer<int32_t>,
        expand_buffer_float_func_ ? expand_buffer_float_func_ : GenerationCpuDeviceHelper::ExpandBuffer<float>,
        expand_buffer_float16_func_ ? expand_buffer_float16_func_ : GenerationCpuDeviceHelper::ExpandBuffer<MLFloat16>};
>>>>>>> 3bf614fd
    ORT_RETURN_IF_ERROR(impl.Initialize());

    return impl.Execute(*encoder_feeds_fetches_manager_, *decoder_feeds_fetches_manager_);
  } else {
    BeamSearchT5<MLFloat16> impl{
        *ctx_internal, *encoder_session_state, *decoder_session_state, *t5_encoder_subgraph_,
<<<<<<< HEAD
        *t5_decoder_subgraph_, thread_pool, ort_stream_, dumper_, parameters,
        add_to_feeds_func_ ? add_to_feeds_func_ : BeamSearchCpuDeviceHelper::AddToFeeds,
        topk_func_ ? topk_func_ : BeamSearchCpuDeviceHelper::TopK,
=======
        *t5_decoder_subgraph_, thread_pool, cuda_stream_, dumper_, parameters,
        add_to_feeds_func_ ? add_to_feeds_func_ : GenerationCpuDeviceHelper::AddToFeeds,
        topk_func_ ? topk_func_ : GenerationCpuDeviceHelper::TopK,
>>>>>>> 3bf614fd
        process_logits_fp16_func_,
        init_beam_state_fp16_func_,
        device_copy_func_,
        device_copy_int32_func_,
        create_encoder_inputs_func_,
        update_decoder_feeds_fp16_func_,
        expand_buffer_int32_func_,
        expand_buffer_float_func_,
        expand_buffer_float16_func_};

    ORT_RETURN_IF_ERROR(impl.Initialize());

    return impl.Execute(*encoder_feeds_fetches_manager_, *decoder_feeds_fetches_manager_);
  }
}

}  // namespace transformers
}  // namespace contrib
}  // namespace onnxruntime<|MERGE_RESOLUTION|>--- conflicted
+++ resolved
@@ -138,18 +138,7 @@
   if (parameters_.model_type == IBeamSearchParameters::kModelTypeGpt) {
     if (!gpt_subgraph_->IsOutputFloat16()) {  // Output float32
       BeamSearchGpt<float> impl{
-<<<<<<< HEAD
           *ctx_internal, *decoder_session_state, *gpt_subgraph_, thread_pool, ort_stream_, dumper_, parameters,
-          BeamSearchCpuDeviceHelper::CreateGptInputs,
-          add_to_feeds_func_ ? add_to_feeds_func_ : BeamSearchCpuDeviceHelper::AddToFeeds,
-          topk_func_ ? topk_func_ : BeamSearchCpuDeviceHelper::TopK,
-          process_logits_func_ ? process_logits_func_ : BeamSearchCpuDeviceHelper::ProcessLogits<float>,
-          init_beam_state_func_ ? init_beam_state_func_ : BeamSearchCpuDeviceHelper::InitBeamState<float>,
-          device_copy_func_ ? device_copy_func_ : BeamSearchCpuDeviceHelper::DeviceCopy<float>,
-          device_copy_int32_func_ ? device_copy_int32_func_ : BeamSearchCpuDeviceHelper::DeviceCopy<int32_t>,
-          update_gpt_feeds_func_ ? update_gpt_feeds_func_ : BeamSearchCpuDeviceHelper::UpdateGptFeeds<float>};
-=======
-          *ctx_internal, *decoder_session_state, *gpt_subgraph_, thread_pool, cuda_stream_, dumper_, parameters,
           GenerationCpuDeviceHelper::CreateGptInputs,
           add_to_feeds_func_ ? add_to_feeds_func_ : GenerationCpuDeviceHelper::AddToFeeds,
           topk_func_ ? topk_func_ : GenerationCpuDeviceHelper::TopK,
@@ -158,23 +147,15 @@
           device_copy_func_ ? device_copy_func_ : GenerationCpuDeviceHelper::DeviceCopy<float>,
           device_copy_int32_func_ ? device_copy_int32_func_ : GenerationCpuDeviceHelper::DeviceCopy<int32_t>,
           update_gpt_feeds_func_ ? update_gpt_feeds_func_ : GenerationCpuDeviceHelper::UpdateGptFeeds<float>};
->>>>>>> 3bf614fd
       ORT_RETURN_IF_ERROR(impl.Initialize());
 
       return impl.Execute(*decoder_feeds_fetches_manager_);
     } else {  // Output float16
       BeamSearchGpt<MLFloat16> impl{
-<<<<<<< HEAD
           *ctx_internal, *decoder_session_state, *gpt_subgraph_, thread_pool, ort_stream_, dumper_, parameters,
-          BeamSearchCpuDeviceHelper::CreateGptInputs,
-          add_to_feeds_func_ ? add_to_feeds_func_ : BeamSearchCpuDeviceHelper::AddToFeeds,
-          topk_func_ ? topk_func_ : BeamSearchCpuDeviceHelper::TopK,
-=======
-          *ctx_internal, *decoder_session_state, *gpt_subgraph_, thread_pool, cuda_stream_, dumper_, parameters,
           GenerationCpuDeviceHelper::CreateGptInputs,
           add_to_feeds_func_ ? add_to_feeds_func_ : GenerationCpuDeviceHelper::AddToFeeds,
           topk_func_ ? topk_func_ : GenerationCpuDeviceHelper::TopK,
->>>>>>> 3bf614fd
           process_logits_fp16_func_,
           init_beam_state_fp16_func_,
           device_copy_func_,
@@ -194,21 +175,7 @@
   if (!t5_decoder_subgraph_->IsOutputFloat16()) {
     BeamSearchT5<float> impl{
         *ctx_internal, *encoder_session_state, *decoder_session_state, *t5_encoder_subgraph_,
-<<<<<<< HEAD
         *t5_decoder_subgraph_, thread_pool, ort_stream_, dumper_, parameters,
-        add_to_feeds_func_ ? add_to_feeds_func_ : BeamSearchCpuDeviceHelper::AddToFeeds,
-        topk_func_ ? topk_func_ : BeamSearchCpuDeviceHelper::TopK,
-        process_logits_func_ ? process_logits_func_ : BeamSearchCpuDeviceHelper::ProcessLogits<float>,
-        init_beam_state_func_ ? init_beam_state_func_ : BeamSearchCpuDeviceHelper::InitBeamState<float>,
-        device_copy_func_ ? device_copy_func_ : BeamSearchCpuDeviceHelper::DeviceCopy<float>,
-        device_copy_int32_func_ ? device_copy_int32_func_ : BeamSearchCpuDeviceHelper::DeviceCopy<int32_t>,
-        create_encoder_inputs_func_ ? create_encoder_inputs_func_ : BeamSearchCpuDeviceHelper::CreateEncoderInputs,
-        update_decoder_feeds_func_ ? update_decoder_feeds_func_ : BeamSearchCpuDeviceHelper::UpdateDecoderFeeds<float>,
-        expand_buffer_int32_func_ ? expand_buffer_int32_func_ : BeamSearchCpuDeviceHelper::ExpandBuffer<int32_t>,
-        expand_buffer_float_func_ ? expand_buffer_float_func_ : BeamSearchCpuDeviceHelper::ExpandBuffer<float>,
-        expand_buffer_float16_func_ ? expand_buffer_float16_func_ : BeamSearchCpuDeviceHelper::ExpandBuffer<MLFloat16>};
-=======
-        *t5_decoder_subgraph_, thread_pool, cuda_stream_, dumper_, parameters,
         add_to_feeds_func_ ? add_to_feeds_func_ : GenerationCpuDeviceHelper::AddToFeeds,
         topk_func_ ? topk_func_ : GenerationCpuDeviceHelper::TopK,
         process_logits_func_ ? process_logits_func_ : GenerationCpuDeviceHelper::ProcessLogits<float>,
@@ -220,22 +187,15 @@
         expand_buffer_int32_func_ ? expand_buffer_int32_func_ : GenerationCpuDeviceHelper::ExpandBuffer<int32_t>,
         expand_buffer_float_func_ ? expand_buffer_float_func_ : GenerationCpuDeviceHelper::ExpandBuffer<float>,
         expand_buffer_float16_func_ ? expand_buffer_float16_func_ : GenerationCpuDeviceHelper::ExpandBuffer<MLFloat16>};
->>>>>>> 3bf614fd
     ORT_RETURN_IF_ERROR(impl.Initialize());
 
     return impl.Execute(*encoder_feeds_fetches_manager_, *decoder_feeds_fetches_manager_);
   } else {
     BeamSearchT5<MLFloat16> impl{
         *ctx_internal, *encoder_session_state, *decoder_session_state, *t5_encoder_subgraph_,
-<<<<<<< HEAD
         *t5_decoder_subgraph_, thread_pool, ort_stream_, dumper_, parameters,
-        add_to_feeds_func_ ? add_to_feeds_func_ : BeamSearchCpuDeviceHelper::AddToFeeds,
-        topk_func_ ? topk_func_ : BeamSearchCpuDeviceHelper::TopK,
-=======
-        *t5_decoder_subgraph_, thread_pool, cuda_stream_, dumper_, parameters,
         add_to_feeds_func_ ? add_to_feeds_func_ : GenerationCpuDeviceHelper::AddToFeeds,
         topk_func_ ? topk_func_ : GenerationCpuDeviceHelper::TopK,
->>>>>>> 3bf614fd
         process_logits_fp16_func_,
         init_beam_state_fp16_func_,
         device_copy_func_,
