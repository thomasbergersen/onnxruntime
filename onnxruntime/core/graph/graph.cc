// Copyright (c) Microsoft Corporation. All rights reserved.
// Licensed under the MIT License.

#include "core/graph/graph.h"

#include <cassert>
#include <fstream>
#include <iostream>
#include <numeric>
#include <stack>
#include <queue>

#include "gsl/gsl"
#include "core/common/logging/logging.h"
#include "core/common/inlined_containers.h"
#include "core/flatbuffers/flatbuffers_utils.h"
#include "core/flatbuffers/schema/ort.fbs.h"
#include "core/framework/tensor_shape.h"
#include "core/framework/tensorprotoutils.h"
#include "core/framework/utils.h"
#include "core/graph/graph_flatbuffers_utils.h"
#include "core/graph/graph_viewer.h"
#include "core/graph/indexed_sub_graph.h"
#include "core/graph/model.h"
#include "core/graph/model_load_utils.h"
#include "core/graph/node_attr_utils.h"
#include "core/graph/op.h"
#include "core/graph/runtime_optimization_record_container.h"
#include "core/graph/function_utils.h"

#if !defined(ORT_MINIMAL_BUILD)
#include "core/graph/function.h"
#include "core/graph/function_impl.h"
#include "core/graph/schema_registry.h"
#include "onnx/checker.h"
using namespace ONNX_NAMESPACE::checker;
#endif

using namespace ONNX_NAMESPACE;
using namespace ONNX_NAMESPACE::Utils;
using namespace ::onnxruntime::common;

namespace onnxruntime {

#if !defined(ORT_MINIMAL_BUILD)
#define NO_CHANGE_ON_SYNC_FLAG(...)                  \
  do {                                               \
    const bool sync_needed = GraphProtoSyncNeeded(); \
    { __VA_ARGS__; }                                 \
    GraphProtoSyncNeeded(sync_needed);               \
  } while (0)

static Status MergeShapeInfo(const std::string& output_name,
                             const TypeProto& source, TypeProto& target,
                             bool strict, const logging::Logger& logger) {
  if (!(utils::HasTensorType(source) && utils::HasTensorType(target))
#if !defined(DISABLE_OPTIONAL_TYPE)
      && !(utils::HasOptionalTensorType(source) && utils::HasOptionalTensorType(target))
#endif

#if !defined(DISABLE_SPARSE_TENSORS)
      && !(utils::HasSparseTensorType(source) && utils::HasSparseTensorType(target))
#endif
  ) {
    std::ostringstream ss;
    ss << "Source and target must both be tensors";

#if !defined(DISABLE_OPTIONAL_TYPE)
    ss << " , or optional typed entities";
#endif

#if !defined(DISABLE_SPARSE_TENSORS)
    ss << " , or sparse tensors";
#endif

    return ORT_MAKE_STATUS(ONNXRUNTIME, FAIL, ss.str());
  }

  auto status = Status::OK();

  ORT_TRY {
    if (utils::HasTensorType(source)) {
      ONNX_NAMESPACE::mergeInShapeInfo(source.tensor_type(), *target.mutable_tensor_type());
    }
#if !defined(DISABLE_OPTIONAL_TYPE)
    else if (utils::HasOptionalTensorType(source)) {
      ONNX_NAMESPACE::mergeInShapeInfo(utils::GetOptionalTypeProto(source).tensor_type(),
                                       *utils::GetMutableOptionalTypeProto(target)->mutable_tensor_type());
    }
#endif

#if !defined(DISABLE_SPARSE_TENSORS)
    else {
      ONNX_NAMESPACE::mergeInShapeInfo(source.sparse_tensor_type(), *target.mutable_sparse_tensor_type());
    }
#endif
  }
  ORT_CATCH(const ONNX_NAMESPACE::InferenceError& ex) {
    // if this model was not created with the latest onnx version, allow the shape inferencing failure (strict == false).
    // we do this to have strict testing of the latest inferencing to detect bugs, but lenient shape inferencing for
    // older models in case later changes to the ONNX shape inferencing or ORT break them.
    if (!strict) {
      // mergeInShapeInfo does nothing unless source.shape() is not null, and there would be no conflict if
      // target.shape() was empty. 'assert' just in case that ever changes.
      assert(utils::HasShape(source) && utils::HasShape(target));
      LOGS(logger, WARNING) << "Error merging shape info for output. '" << output_name
                            << "' source:" << utils::GetShape(source) << " target:" << utils::GetShape(target)
                            << ". Falling back to lenient merge.";
      if (utils::HasTensorType(source)) {
        ONNX_NAMESPACE::UnionShapeInfo(utils::GetShape(source), *target.mutable_tensor_type());
      }
#if !defined(DISABLE_OPTIONAL_TYPE)
      else if (utils::HasOptionalTensorType(source)) {
        ONNX_NAMESPACE::UnionShapeInfo(utils::GetShape(source), *utils::GetMutableOptionalTypeProto(target)->mutable_tensor_type());
      }
#endif

#if !defined(DISABLE_SPARSE_TENSORS)
      else {
        ONNX_NAMESPACE::UnionShapeInfo(utils::GetShape(source), *target.mutable_sparse_tensor_type());
      }
#endif
    } else {
      ORT_UNUSED_PARAMETER(logger);
      ORT_UNUSED_PARAMETER(strict);
      ORT_UNUSED_PARAMETER(output_name);
      ORT_HANDLE_EXCEPTION([&]() {
        status = ORT_MAKE_STATUS(ONNXRUNTIME, FAIL, "Output:", output_name, " ", ex.what());
      });
    }
  }

  return status;
}

static bool GraphLoadedFromModelFile(const GraphProto* graph_proto) {
  return graph_proto && (graph_proto->node_size() != 0 ||
                         graph_proto->output_size() != 0);
}

// there are some known invalid usages of dim_param and dim_value. remove them from the TypeProto so that
// they don't affect shape inferencing or the allocation planner
static void RemoveInvalidValues(ONNX_NAMESPACE::TypeProto& type) {
  if (utils::HasTensorType(type) && utils::HasShape(type.tensor_type())) {
    auto* shape = type.mutable_tensor_type()->mutable_shape();
    for (int i = 0, end = shape->dim_size(); i < end; ++i) {
      auto& dim = *shape->mutable_dim(i);
      if (utils::HasDimParam(dim)) {
        if (dim.dim_param().empty()) {
          dim.clear_dim_param();
        }
      } else if (utils::HasDimValue(dim)) {
        if (dim.dim_value() < 0) {
          dim.clear_dim_value();
        }
      }
    }
  }
}

static TypeProto TypeProtoFromTensorProto(const TensorProto& tensor) {
  TypeProto t;
  t.mutable_tensor_type()->set_elem_type(tensor.data_type());
  auto shape = t.mutable_tensor_type()->mutable_shape();
  for (auto dim : tensor.dims())
    shape->add_dim()->set_dim_value(dim);

  return t;
}
#endif  // !defined(ORT_MINIMAL_BUILD)

#if !defined(ORT_MINIMAL_BUILD) || defined(ORT_EXTENDED_MINIMAL_BUILD)
NodeArg::NodeArg(const std::string& name, const TypeProto* p_node_arg_type) {
  node_arg_info_.set_name(name);
  // If the name is empty, it means the arg does not exist.
  exists_ = !(name.empty());
  if (nullptr != p_node_arg_type) {
    (*node_arg_info_.mutable_type()) = *p_node_arg_type;
#if !defined(ORT_MINIMAL_BUILD)
    // should not be possible to have invalid values in the ORT format model, so we don't need this
    // in a minimal build
    RemoveInvalidValues(*node_arg_info_.mutable_type());
#endif
    type_ = DataTypeUtils::ToType(node_arg_info_.type());
  } else {
    type_ = nullptr;
  }
}
#endif  // !defined(ORT_MINIMAL_BUILD) || defined(ORT_EXTENDED_MINIMAL_BUILD)

NodeArg::NodeArg(NodeArgInfo&& node_arg_info) {
  node_arg_info_ = std::move(node_arg_info);

  exists_ = !node_arg_info_.name().empty();
  if (node_arg_info_.has_type())
    type_ = DataTypeUtils::ToType(node_arg_info_.type());
  else {
    type_ = nullptr;
  }
}

const std::string& NodeArg::Name() const noexcept {
  return node_arg_info_.name();
}

DataType NodeArg::Type() const noexcept {
  return type_;
}

const TypeProto* NodeArg::TypeAsProto() const noexcept {
  if (utils::HasType(node_arg_info_))
    return &node_arg_info_.type();

  return nullptr;
}

const TensorShapeProto* NodeArg::Shape() const {
  const TypeProto* type = TypeAsProto();
  if (type == nullptr) return nullptr;
  const auto typeCase = type->value_case();
  switch (typeCase) {
    case TypeProto::kTensorType: {
      if (utils::HasShape(type->tensor_type())) {
        return &(type->tensor_type().shape());
      }
      return nullptr;
    }
#if !defined(DISABLE_SPARSE_TENSORS)
    case TypeProto::kSparseTensorType: {
      if (utils::HasShape(type->sparse_tensor_type())) {
        return &(type->sparse_tensor_type().shape());
      }
      return nullptr;
    }
#endif

#if !defined(DISABLE_OPTIONAL_TYPE)
    case TypeProto::kOptionalType: {
      // Shape is applicable only for optional tensor type
      if (utils::HasOptionalTensorType(*type) &&
          utils::HasShape(utils::GetOptionalTypeProto(*type).tensor_type())) {
        return &(utils::GetOptionalTypeProto(*type).tensor_type().shape());
      }
      return nullptr;
    }
#endif

    case TypeProto::kSequenceType:
    case TypeProto::kMapType:
    case TypeProto::kOpaqueType:
    case TypeProto::VALUE_NOT_SET:
    default:
      return nullptr;
  }
}

bool NodeArg::HasTensorOrScalarShape() const {
  const TypeProto* type = TypeAsProto();
  if (!type) return false;
  const auto type_case = type->value_case();
  switch (type_case) {
    case TypeProto::kTensorType:
#if !defined(DISABLE_SPARSE_TENSORS)
    case TypeProto::kSparseTensorType:
#endif
      // Standard tensor has a valid shape field while
      // scalar's shape is empty. Thus, we don't need to
      // check shape here.
      return true;
    case TypeProto::kSequenceType:
    case TypeProto::kOptionalType:
    case TypeProto::kMapType:
    case TypeProto::kOpaqueType:
    case TypeProto::VALUE_NOT_SET:
    default:
      return false;
  }
}

#if !defined(ORT_MINIMAL_BUILD) || defined(ORT_EXTENDED_MINIMAL_BUILD)
void NodeArg::SetShape(const TensorShapeProto& shape) {
  const auto type_case = node_arg_info_.type().value_case();
  switch (type_case) {
    case TypeProto::kTensorType:
      *(node_arg_info_.mutable_type()->mutable_tensor_type()->mutable_shape()) = shape;
      break;
#if !defined(DISABLE_SPARSE_TENSORS)
    case TypeProto::kSparseTensorType:
      *(node_arg_info_.mutable_type()->mutable_sparse_tensor_type()->mutable_shape()) = shape;
      break;
#endif

#if !defined(DISABLE_OPTIONAL_TYPE)
    case TypeProto::kOptionalType:
      // Set shape only for optional tensors
      if (utils::HasOptionalTensorType(node_arg_info_.type())) {
        *(utils::GetMutableOptionalTypeProto(*(node_arg_info_.mutable_type()))
              ->mutable_tensor_type()
              ->mutable_shape()) = shape;
      }
      break;
#endif
    case TypeProto::kSequenceType:
    case TypeProto::kMapType:
    case TypeProto::kOpaqueType:
    case TypeProto::VALUE_NOT_SET:
    default:
      return;
  }
}

void NodeArg::ClearShape() {
  const auto type_case = node_arg_info_.type().value_case();
  switch (type_case) {
    case TypeProto::kTensorType:
      node_arg_info_.mutable_type()->mutable_tensor_type()->clear_shape();
      break;
#if !defined(DISABLE_SPARSE_TENSORS)
    case TypeProto::kSparseTensorType:
      node_arg_info_.mutable_type()->mutable_sparse_tensor_type()->clear_shape();
      break;
#endif

#if !defined(DISABLE_OPTIONAL_TYPE)
    case TypeProto::kOptionalType:
      // Clear shape only for optional tensors
      if (utils::HasOptionalTensorType(node_arg_info_.type())) {
        utils::GetMutableOptionalTypeProto(*(node_arg_info_.mutable_type()))
            ->mutable_tensor_type()
            ->clear_shape();
      }
      break;
#endif

    case TypeProto::kSequenceType:
    case TypeProto::kMapType:
    case TypeProto::kOpaqueType:
    case TypeProto::VALUE_NOT_SET:
    default:
      return;
  }
}

#endif  // !defined(ORT_MINIMAL_BUILD) || defined(ORT_EXTENDED_MINIMAL_BUILD)

#if !defined(ORT_MINIMAL_BUILD)

common::Status NodeArg::OverrideTypesHelper(const ONNX_NAMESPACE::TypeProto& input_type,
                                            int32_t input_tensor_elem_type,
                                            int32_t current_tensor_elem_type,
                                            bool override_types) {
  if (input_tensor_elem_type != current_tensor_elem_type) {
    if (override_types) {
      DataType inferred_type = DataTypeUtils::ToType(input_type);
      // The "SetType" call will override the shape information to empty.
      // If the original tensor has shape information, need to set it back.
      if (Shape()) {
        auto old_shape = *Shape();
        SetType(inferred_type);
        SetShape(old_shape);
      } else {
        SetType(inferred_type);
      }
    } else {
      return ORT_MAKE_STATUS(ONNXRUNTIME, FAIL, "Tensor element type mismatch. ",
                             static_cast<TensorProto_DataType>(input_tensor_elem_type), " != ",
                             static_cast<TensorProto_DataType>(current_tensor_elem_type));
    }
  }

  return Status::OK();
}

common::Status NodeArg::UpdateTypeAndShape(const ONNX_NAMESPACE::TypeProto& input_type, bool strict,
                                           bool override_types, const logging::Logger& logger) {
  if (!utils::HasType(node_arg_info_)) {
    SetType(input_type);
    return Status::OK();
  }

  auto& current_type = *node_arg_info_.mutable_type();
  const auto current_type_case = current_type.value_case();
  const auto input_type_case = input_type.value_case();

  if (current_type_case != input_type_case)
    return ORT_MAKE_STATUS(ONNXRUNTIME, FAIL, "Type mismatch. Current=",
                           current_type_case, " Input=", input_type_case);

  switch (input_type_case) {
    case TypeProto::kTensorType: {
      const auto& input_tensor_type = input_type.tensor_type();
      const auto& input_tensor_elem_type = input_tensor_type.elem_type();
      const auto& current_tensor_elem_type = current_type.tensor_type().elem_type();

      ORT_RETURN_IF_ERROR(OverrideTypesHelper(input_type, input_tensor_elem_type, current_tensor_elem_type, override_types));

      if (utils::HasShape(input_tensor_type)) {
        if (utils::HasShape(current_type)) {
          ORT_RETURN_IF_ERROR(MergeShapeInfo(Name(), input_type, current_type, strict, logger));
        } else {
          *current_type.mutable_tensor_type() = input_tensor_type;
        }
      }

      break;
    }

#if !defined(DISABLE_SPARSE_TENSORS)
    case TypeProto::kSparseTensorType: {
      const auto& input_tensor_type = input_type.sparse_tensor_type();
      const auto input_tensor_elem_type = input_tensor_type.elem_type();
      const auto current_tensor_elem_type = current_type.sparse_tensor_type().elem_type();

      ORT_RETURN_IF_ERROR(OverrideTypesHelper(input_type, input_tensor_elem_type, current_tensor_elem_type, override_types));

      if (utils::HasShape(input_tensor_type)) {
        if (utils::HasShape(current_type)) {
          ORT_RETURN_IF_ERROR(MergeShapeInfo(Name(), input_type, current_type, strict, logger));
        } else {
          *current_type.mutable_sparse_tensor_type() = input_tensor_type;
        }
      }
      break;
    }
#endif

#if !defined(DISABLE_OPTIONAL_TYPE)
    case TypeProto::kOptionalType: {
      bool is_input_type_optional_tensor_type = utils::HasOptionalTensorType(input_type);
      bool is_current_type_optional_tensor_type = utils::HasOptionalTensorType(current_type);

      // Check for homogeneity within optional type
      if (is_input_type_optional_tensor_type != is_current_type_optional_tensor_type) {
        return ORT_MAKE_STATUS(ONNXRUNTIME, FAIL, "Optional Type mismatch. Expected: ", ONNX_NAMESPACE::Utils::DataTypeUtils::ToType(current_type),
                               " . Got: ", ONNX_NAMESPACE::Utils::DataTypeUtils::ToType(input_type));
      }

      // Updating element type and shape is only applicable for optional tensors
      if (is_input_type_optional_tensor_type) {
        const auto& optional_input_type = utils::GetOptionalTypeProto(input_type);
        auto& optional_current_type = *utils::GetMutableOptionalTypeProto(current_type);

        const auto& input_tensor_type = optional_input_type.tensor_type();
        const auto& input_tensor_elem_type = input_tensor_type.elem_type();
        const auto& current_tensor_elem_type = optional_current_type.tensor_type().elem_type();

        ORT_RETURN_IF_ERROR(OverrideTypesHelper(input_type, input_tensor_elem_type, current_tensor_elem_type, override_types));

        if (utils::HasShape(optional_input_type.tensor_type())) {
          if (utils::HasShape(optional_current_type.tensor_type())) {
            ORT_RETURN_IF_ERROR(MergeShapeInfo(Name(), optional_input_type, optional_current_type, strict, logger));
          } else {
            *optional_current_type.mutable_tensor_type() = input_tensor_type;
          }
        }
      } else {
        // TODO: What is the plan for optional sequence tensors ?
        // Currently, we don't do anything for the generic sequence type
        // as seen below. This section needs an update if we choose to
        // change that in the future.
      }

      break;
    }
#endif

    case TypeProto::kSequenceType:
    case TypeProto::kMapType:
    case TypeProto::kOpaqueType:
    case TypeProto::VALUE_NOT_SET:
    default:
      break;
  }

  return Status::OK();
}

common::Status NodeArg::UpdateTypeAndShape(const NodeArg& node_arg, bool strict, bool override_types,
                                           const logging::Logger& logger) {
  auto status = Status::OK();

  if (utils::HasType(node_arg.node_arg_info_))
    status = UpdateTypeAndShape(node_arg.node_arg_info_.type(), strict, override_types, logger);

  return status;
}

void NodeArg::SetType(DataType p_type) {
  if (nullptr == p_type) {
    return;
  }

  type_ = p_type;
  *(node_arg_info_.mutable_type()) = DataTypeUtils::ToTypeProto(p_type);
}

#endif  // !defined(ORT_MINIMAL_BUILD)

#if !defined(ORT_MINIMAL_BUILD) || defined(ORT_EXTENDED_MINIMAL_BUILD)

void NodeArg::SetType(const TypeProto& type_proto) {
  type_ = DataTypeUtils::ToType(type_proto);
  *(node_arg_info_.mutable_type()) = type_proto;
}

#endif  // !defined(ORT_MINIMAL_BUILD) || defined(ORT_EXTENDED_MINIMAL_BUILD)

bool NodeArg::Exists() const noexcept {
  return exists_;
}

Node::EdgeEnd::EdgeEnd(const Node& node, int src_arg_index, int dst_arg_index) noexcept
    : node_(&node),
      src_arg_index_(src_arg_index),
      dst_arg_index_(dst_arg_index) {
}

Node::EdgeEnd::EdgeEnd(const Node& node) noexcept
    : EdgeEnd(node, INT_MAX, INT_MAX) {
}

Node::NodeConstIterator::NodeConstIterator(EdgeConstIterator p_iter) {
  m_iter = p_iter;
}

bool Node::NodeConstIterator::operator==(const NodeConstIterator& p_other) const {
  return m_iter == p_other.m_iter;
}

bool Node::NodeConstIterator::operator!=(const NodeConstIterator& p_other) const {
  return m_iter != p_other.m_iter;
}

void Node::NodeConstIterator::operator++() {
  ++m_iter;
}

void Node::NodeConstIterator::operator--() {
  --m_iter;
}

const Node& Node::NodeConstIterator::operator*() const {
  return (*m_iter).GetNode();
}

const Node* Node::NodeConstIterator::operator->() const {
  return &(operator*());
}

void Node::SetPriority(int priority) noexcept {
  priority_ = priority;
}

const Path& Node::ModelPath() const noexcept {
  return graph_->ModelPath();
}

#if !defined(ORT_MINIMAL_BUILD)

bool Node::CanBeInlined() const {
  return func_body_ || func_template_ || op_ && (op_->HasFunction() || op_->HasContextDependentFunction());
}

Status Node::GetInstantiateFunctionBody(std::unique_ptr<Function>& output) const {
  // Initialize function body
  if (func_template_) {
    return function_utils::Instantiate(*graph_, index_, *func_template_->onnx_func_proto_, output);
  } else if (op_ && (op_->HasFunction() || op_->HasContextDependentFunction())) {
    // This node has a schema defined function proto. If it is a context dependent function
    // then build it otherwise fetch the FunctionProto from schema.
    ONNX_NAMESPACE::FunctionProto onnx_function_proto;
    if (op_->HasContextDependentFunction()) {
      NodeProto node_proto;
      ToProto(node_proto);
      std::vector<TypeProto> input_types;
      for (size_t i = 0, n = InputDefs().size(); i < n; i++) {
        auto p_node_arg = InputDefs().at(i);
        if ((nullptr != p_node_arg) && p_node_arg->Exists()) {
          auto& type = *(p_node_arg->TypeAsProto());
          input_types.emplace_back(type);
        } else
          input_types.emplace_back();
      }
      ONNX_NAMESPACE::FunctionBodyBuildContextImpl function_body_ctx(node_proto, input_types);
      if (!op_->BuildContextDependentFunction(function_body_ctx, onnx_function_proto)) {
        // I don't know why but the existing behavior is ignore the failure here.
        // keep the same.
        return Status::OK();
      }
    } else {
      onnx_function_proto = *(op_->GetFunction());
    }
    return function_utils::Instantiate(*graph_, index_, onnx_function_proto, output);
  } else {
    return Status::OK();
  }
}

Status Node::InstantiateFunctionBody() {
  if (nullptr != func_body_) {
<<<<<<< HEAD
    // already instantiated.
=======
    //already instantiated.
>>>>>>> 084165c7
    return Status::OK();
  }

  return GetInstantiateFunctionBody(func_body_);
}

void Node::SetFunctionTemplate(const FunctionTemplate& func_template) {
  op_ = func_template.op_schema_.get();
  since_version_ = op_->since_version();
  func_template_ = &func_template;
}

void Node::ToProto(NodeProto& proto, bool update_subgraphs) const {
  proto.set_name(name_);
  proto.set_op_type(op_type_);

  if (!domain_.empty())
    proto.set_domain(domain_);

  if (!description_.empty())
    proto.set_doc_string(description_);

  // Set attributes.
  proto.clear_attribute();
  for (const auto& attribute : attributes_) {
    const gsl::not_null<AttributeProto*> attr{proto.add_attribute()};
    *attr = attribute.second;  // copy
    if (update_subgraphs && attr->has_g()) {
      attr->clear_g();
      *attr->mutable_g() = attr_to_subgraph_map_.find(attribute.first)->second->ToGraphProto();
    }
  }

  // Set inputs' definitions.
  proto.clear_input();
  for (auto& input_def : definitions_.input_defs) {
    proto.add_input(input_def->Name());
  }

  // Set outputs' definitions.
  proto.clear_output();
  for (auto& output_def : definitions_.output_defs) {
    proto.add_output(output_def->Name());
  }
}

Status Node::SaveToOrtFormat(flatbuffers::FlatBufferBuilder& builder,
                             flatbuffers::Offset<fbs::Node>& fbs_node) const {
  // if type is Primitive it's an ONNX function and currently we have kernel implementations for all those
  if (func_body_ != nullptr && node_type_ != Type::Primitive) {
    return ORT_MAKE_STATUS(ONNXRUNTIME, FAIL, "Serialization of fused function body is not currently supported, ",
                           "Node [", name_, "] op_type [", op_type_, "]");
  }

  auto GetNodeArgsOrtFormat = [&builder](const std::vector<NodeArg*>& src) {
    std::vector<flatbuffers::Offset<flatbuffers::String>> node_args(src.size());
    std::transform(src.cbegin(), src.cend(), node_args.begin(),
                   [&builder](const NodeArg* nodearg) {
                     // NodeArg's name will be used by multiple places, create shared string
                     return builder.CreateSharedString(nodearg->Name());
                   });
    return builder.CreateVector(node_args);
  };

  auto name = builder.CreateString(name_);
  auto doc_string = builder.CreateString(description_);
  auto domain = builder.CreateSharedString(domain_);
  auto op_type = builder.CreateSharedString(op_type_);
  auto ep = builder.CreateSharedString(execution_provider_type_);
  auto inputs = GetNodeArgsOrtFormat(definitions_.input_defs);
  auto outputs = GetNodeArgsOrtFormat(definitions_.output_defs);
  auto input_arg_counts = builder.CreateVector(definitions_.input_arg_count);
  auto implicit_inputs = GetNodeArgsOrtFormat(definitions_.implicit_input_defs);

  // Node attributes
  std::vector<flatbuffers::Offset<fbs::Attribute>> attributes_vec;
  attributes_vec.reserve(attributes_.size());
  for (const auto& entry : attributes_) {
    const auto& attr_name = entry.first;
    const auto& attr_proto = entry.second;
    flatbuffers::Offset<fbs::Attribute> fbs_attr;
    Graph* subgraph = nullptr;
    if (attr_proto.has_g()) {
      const auto it = attr_to_subgraph_map_.find(attr_name);
      ORT_RETURN_IF_NOT(it != attr_to_subgraph_map_.cend(),
                        "Node [", name_, "] op_type [", op_type_, "] ", "does not have the graph for key ", attr_name);
      subgraph = it->second;
    }
    ORT_RETURN_IF_ERROR(
        fbs::utils::SaveAttributeOrtFormat(builder, attr_proto, fbs_attr, ModelPath(), subgraph));
    attributes_vec.push_back(fbs_attr);
  }
  auto attributes = builder.CreateVector(attributes_vec);

  fbs::NodeBuilder nb(builder);
  nb.add_name(name);
  nb.add_doc_string(doc_string);
  nb.add_domain(domain);
  nb.add_since_version(since_version_);
  nb.add_index(gsl::narrow<uint32_t>(index_));
  nb.add_op_type(op_type);
  nb.add_type(static_cast<fbs::NodeType>(node_type_));
  nb.add_execution_provider_type(ep);
  nb.add_inputs(inputs);
  nb.add_outputs(outputs);
  nb.add_attributes(attributes);
  nb.add_input_arg_counts(input_arg_counts);
  nb.add_implicit_inputs(implicit_inputs);
  fbs_node = nb.Finish();
  return Status::OK();
}

flatbuffers::Offset<fbs::NodeEdge> Node::SaveEdgesToOrtFormat(flatbuffers::FlatBufferBuilder& builder) const {
  auto get_edges = [](const EdgeSet& edge_set) {
    std::vector<fbs::EdgeEnd> edges;
    edges.reserve(edge_set.size());
    for (const auto& edge : edge_set)
      edges.push_back(fbs::EdgeEnd(gsl::narrow<uint32_t>(edge.GetNode().Index()),
                                   edge.GetSrcArgIndex(), edge.GetDstArgIndex()));

    return edges;
  };

  const auto input_edges = get_edges(relationships_.input_edges);
  const auto output_edges = get_edges(relationships_.output_edges);
  return fbs::CreateNodeEdgeDirect(builder, gsl::narrow<uint32_t>(index_), &input_edges, &output_edges);
}

#endif  // !defined(ORT_MINIMAL_BUILD)

Status Node::LoadFromOrtFormat(const onnxruntime::fbs::Node& fbs_node, Graph& graph,
                               const logging::Logger& logger, std::unique_ptr<Node>& node) {
  node = std::make_unique<Node>(fbs_node.index(), graph);
  return node->LoadFromOrtFormat(fbs_node, logger);
}

Status Node::LoadFromOrtFormat(const onnxruntime::fbs::Node& fbs_node, const logging::Logger& logger) {
  auto LoadNodeArgsFromOrtFormat =
      [&](const flatbuffers::Vector<flatbuffers::Offset<flatbuffers::String>>* fbs_node_arg_names,
          std::vector<NodeArg*>& node_args,
          bool check_parent_graph = false) -> Status {
    ORT_RETURN_IF(nullptr == fbs_node_arg_names, "fbs_node_arg_names cannot be null");
    node_args.reserve(fbs_node_arg_names->size());
    for (const auto* node_arg_name : *fbs_node_arg_names) {
      ORT_RETURN_IF(nullptr == node_arg_name, "node_arg_name cannot be null");
      auto* node_arg = check_parent_graph ? graph_->GetNodeArgIncludingParentGraphs(node_arg_name->str())
                                          : graph_->GetNodeArg(node_arg_name->str());
      ORT_RETURN_IF(nullptr == node_arg, "LoadNodeArgsFromOrtFormat: Node [", name_, "] op_type [", op_type_,
                    "], could not find NodeArg ", node_arg_name->str());
      node_args.push_back(node_arg);
    }
    return Status::OK();
  };

  // index_ was set in the ctor of this Node instance
  fbs::utils::LoadStringFromOrtFormat(name_, fbs_node.name());
  fbs::utils::LoadStringFromOrtFormat(description_, fbs_node.doc_string());
  fbs::utils::LoadStringFromOrtFormat(domain_, fbs_node.domain());
  since_version_ = fbs_node.since_version();
  fbs::utils::LoadStringFromOrtFormat(op_type_, fbs_node.op_type());
  node_type_ = static_cast<Node::Type>(fbs_node.type());
  // we skip populating the saved EP here
  // the node will either be assigned to another EP by the ORT format model-specific graph partitioning or fall back to
  // the EP encoded in its kernel def hash
  // fbs::utils::LoadStringFromOrtFormat(execution_provider_type_, fbs_node.execution_provider_type());
  ORT_RETURN_IF_ERROR(LoadNodeArgsFromOrtFormat(fbs_node.inputs(), definitions_.input_defs));

  // attributes
  auto fbs_attributes = fbs_node.attributes();
  if (fbs_attributes) {
    for (const auto* fbs_attr : *fbs_attributes) {
      ORT_RETURN_IF(nullptr == fbs_attr, "fbs_attr cannot be null");
      AttributeProto attr_proto;
      std::unique_ptr<Graph> subgraph;
      ORT_RETURN_IF_ERROR(
          fbs::utils::LoadAttributeOrtFormat(*fbs_attr, attr_proto, subgraph, *graph_, *this, logger));

      // If we have a sub graph in this attributes, it will be loaded into subgraph ptr
      // while the attribute proto contains the sub graph will have the empty g() field
      if (attr_proto.type() == AttributeProto_AttributeType_GRAPH) {
        ORT_RETURN_IF_NOT(subgraph, "Serialization error. Graph attribute was serialized without Graph instance");
        attr_to_subgraph_map_.emplace(attr_proto.name(), gsl::not_null<Graph*>(subgraph.get()));
        subgraphs_.push_back(std::move(subgraph));
      }

      AddAttributeProto(std::move(attr_proto));
    }
  }

  ORT_RETURN_IF_ERROR(LoadNodeArgsFromOrtFormat(fbs_node.implicit_inputs(), definitions_.implicit_input_defs,
                                                /* check parent graphs */ true));

  {  // input_arg_counts
    auto fbs_input_arg_counts = fbs_node.input_arg_counts();
    ORT_RETURN_IF(nullptr == fbs_input_arg_counts, "Node::LoadFromOrtFormat, input_arg_counts is missing");
    auto& input_arg_count = definitions_.input_arg_count;
    input_arg_count.reserve(fbs_input_arg_counts->size());
    input_arg_count.insert(input_arg_count.begin(), fbs_input_arg_counts->cbegin(), fbs_input_arg_counts->cend());
  }

  ORT_RETURN_IF_ERROR(LoadNodeArgsFromOrtFormat(fbs_node.outputs(), definitions_.output_defs));

  return Status::OK();
}

Status Node::LoadEdgesFromOrtFormat(const onnxruntime::fbs::NodeEdge& fbs_node_edges,
                                    const Graph& graph) {
  ORT_RETURN_IF(fbs_node_edges.node_index() != index_,
                "input index: ", fbs_node_edges.node_index(), " is not the same as this node's index:", index_);

  auto add_edges = [&graph](const flatbuffers::Vector<const onnxruntime::fbs::EdgeEnd*>* fbs_edges,
                            EdgeSet& edge_set, const std::string& dst_name) -> Status {
    if (fbs_edges) {
      for (const auto* fbs_edge : *fbs_edges) {
        ORT_RETURN_IF(nullptr == fbs_edge, "Node::LoadEdgesFromOrtFormat, edge is missing for ", dst_name);
        edge_set.emplace(*graph.GetNode(fbs_edge->node_index()), fbs_edge->src_arg_index(), fbs_edge->dst_arg_index());
      }
    }
    return Status::OK();
  };

  ORT_RETURN_IF_ERROR(add_edges(fbs_node_edges.input_edges(), relationships_.input_edges, "input edges"));
  ORT_RETURN_IF_ERROR(add_edges(fbs_node_edges.output_edges(), relationships_.output_edges, "output edges"));

  return Status::OK();
}

#if !defined(ORT_MINIMAL_BUILD) || defined(ORT_EXTENDED_MINIMAL_BUILD)
void Node::Init(const std::string& name,
                const std::string& op_type,
                const std::string& description,
                const std::vector<NodeArg*>& input_args,
                const std::vector<NodeArg*>& output_args,
                const NodeAttributes* attributes,
                const std::string& domain) {
  name_ = name;
  op_type_ = op_type;
  description_ = description;
  definitions_.input_defs = input_args;
  definitions_.output_defs = output_args;
  domain_ = domain;
  priority_ = 0;
  if (kOnnxDomainAlias == domain_) {
    domain_ = kOnnxDomain;
  }

  // Set each arg count as 1 by default.
  // It could be adjusted when resolving the node with its operator
  // information.
  definitions_.input_arg_count.assign(input_args.size(), 1);

  if (attributes) {
    attributes_ = *attributes;

    for (auto& name_to_attr : attributes_) {
      if (utils::HasGraph(name_to_attr.second)) {
#if !defined(ORT_MINIMAL_BUILD)
        CreateSubgraph(name_to_attr.first);
#else
        ORT_THROW("Creating node with a subgraph via AddNode is not supported in this build.");
#endif
      }
    }
  }
}

Node::Definitions& Node::MutableDefinitions() noexcept {
  // someone fetching these is going to change something
  graph_->SetGraphResolveNeeded();
  graph_->SetGraphProtoSyncNeeded();
  return definitions_;
}

Node::Relationships& Node::MutableRelationships() noexcept {
  // someone fetching these is going to change something
  graph_->SetGraphResolveNeeded();
  graph_->SetGraphProtoSyncNeeded();
  return relationships_;
}
#endif  // !defined(ORT_MINIMAL_BUILD) || defined(ORT_EXTENDED_MINIMAL_BUILD)

#if !defined(ORT_MINIMAL_BUILD)
void Node::CreateSubgraph(const std::string& attr_name) {
  auto attr = attributes_.find(attr_name);

  if (attr != attributes_.cend() && utils::HasGraph(attr->second)) {
    GraphProto& mutable_graph = *attr->second.mutable_g();
    std::unique_ptr<Graph> subgraph = std::make_unique<Graph>(*graph_, *this, mutable_graph);
    attr_to_subgraph_map_.insert({std::string(attr_name), gsl::not_null<Graph*>{subgraph.get()}});
    subgraphs_.emplace_back(std::move(subgraph));
  }
}

#endif  // !defined(ORT_MINIMAL_BUILD)

void Node::AddAttributeProto(AttributeProto value) {
  utils::SetNodeAttribute(std::move(value), attributes_);
  if (graph_) {
    graph_->SetGraphResolveNeeded();
    graph_->SetGraphProtoSyncNeeded();
  }
}

#define ADD_ATTR_SINGLE_IMPL(Type)                                                   \
  void Node::AddAttribute(std::string attr_name, Type value) {                       \
    AttributeProto a = utils::MakeAttribute(std::move(attr_name), std::move(value)); \
    AddAttributeProto(std::move(a));                                                 \
  }

#define ADD_ATTR_LIST_IMPL(Type)                                                 \
  void Node::AddAttribute(std::string attr_name, gsl::span<const Type> values) { \
    AttributeProto a = utils::MakeAttribute(std::move(attr_name), values);       \
    AddAttributeProto(std::move(a));                                             \
  }

#define ADD_ATTR_IMPLS(Type) \
  ADD_ATTR_SINGLE_IMPL(Type) \
  ADD_ATTR_LIST_IMPL(Type)

ADD_ATTR_IMPLS(int64_t)
ADD_ATTR_IMPLS(float)
ADD_ATTR_IMPLS(std::string)
ADD_ATTR_IMPLS(TensorProto)
#if !defined(DISABLE_SPARSE_TENSORS)
ADD_ATTR_IMPLS(SparseTensorProto)
#endif
ADD_ATTR_IMPLS(TypeProto)

#undef ADD_ATTR_SINGLE_IMPL
#undef ADD_ATTR_LIST_IMPL
#undef ADD_ATTR_IMPLS

void Node::AddAttribute(std::string attr_name, GraphProto value) {
  // Do not move attr_name as it is needed below
  AttributeProto a = utils::MakeAttribute(attr_name, std::move(value));
  AddAttributeProto(std::move(a));

#if !defined(ORT_MINIMAL_BUILD)
  // subgraph is created via deserialization and not here in a minimal build
  CreateSubgraph(attr_name);
#endif
};

#if !defined(ORT_MINIMAL_BUILD) || defined(ORT_EXTENDED_MINIMAL_BUILD)
bool Node::ClearAttribute(const std::string& attr_name) {
  graph_->SetGraphResolveNeeded();
  graph_->SetGraphProtoSyncNeeded();
  return attributes_.erase(attr_name) > 0;
}
#endif  // !defined(ORT_MINIMAL_BUILD) || defined(ORT_EXTENDED_MINIMAL_BUILD)

#if !defined(ORT_MINIMAL_BUILD)
Status Node::UpdateInputArgCount() {
  // The node refers to a primitive operator.
  // Infer and verify node input arg type information.
  int total_arg_count = std::accumulate(definitions_.input_arg_count.cbegin(),
                                        definitions_.input_arg_count.cend(), 0);

  if (total_arg_count < 0 || static_cast<size_t>(total_arg_count) != definitions_.input_defs.size()) {
    return ORT_MAKE_STATUS(ONNXRUNTIME, FAIL,
                           "This is an invalid model. "
                           "The sum of input arg count is not equal to size of input defs in node (",
                           name_, ")");
  }

  // op_ is always valid when this is called
  const ONNX_NAMESPACE::OpSchema& op = *Op();

  // Verify size of node arg count is same as input number in
  // operator definition.
  if (op.inputs().size() != definitions_.input_arg_count.size()) {
    // Adjust input arg count array with op definition
    // The adjustment will work as below,
    // In total, there're <total_arg_count> inputs, which
    // will be split as <1, 1, 1, 1, ... 1, x> or
    // <1, 1, 1, 1, ...1, 0, 0, ...0>. The final input
    // arg count array's element number will be the same
    // as op definition, and the sum of all elements will
    // be equal to <total_arg_count>.
    auto& input_arg_count = definitions_.input_arg_count;
    input_arg_count.clear();
    size_t m = 0;
    auto arg_count_left = total_arg_count;

    if (!op.inputs().empty()) {
      for (; m < op.inputs().size() - 1; ++m) {
        if (arg_count_left > 0) {
          input_arg_count.push_back(1);
          arg_count_left--;
        } else {
          input_arg_count.push_back(0);
        }
      }
    }

    // Set the arg count for the last input formal parameter.
    // NOTE: in the case that there's no .input(...) defined
    // in op schema, all input args will be fed as one input
    // of the operator.
    input_arg_count.push_back(arg_count_left);

    graph_->SetGraphResolveNeeded();
    graph_->SetGraphProtoSyncNeeded();
  }

  return Status::OK();
}

Graph* Node::GetMutableGraphAttribute(const std::string& attr_name) {
  Graph* subgraph = nullptr;

  const auto& entry = attr_to_subgraph_map_.find(attr_name);
  if (entry != attr_to_subgraph_map_.cend()) {
    subgraph = entry->second;
  }

  return subgraph;
}

const Graph* Node::GetGraphAttribute(const std::string& attr_name) const {
  return const_cast<Node*>(this)->GetMutableGraphAttribute(attr_name);
}

void Node::ReplaceDefs(const std::map<const onnxruntime::NodeArg*, onnxruntime::NodeArg*>& replacements) {
  std::vector<std::vector<NodeArg*>*> all_defs = {&definitions_.input_defs, &definitions_.output_defs};

  for (auto pair : replacements)
    for (auto* defs : all_defs)
      for (auto& def : *defs)
        if (def == pair.first)
          def = pair.second;
}

#endif  // !defined(ORT_MINIMAL_BUILD)

std::vector<gsl::not_null<const Graph*>> Node::GetSubgraphs() const {
  std::vector<gsl::not_null<const Graph*>> subgraphs;
  subgraphs.reserve(attr_to_subgraph_map_.size());
  using value_type = std::unordered_map<std::string, gsl::not_null<Graph*>>::value_type;
  std::transform(attr_to_subgraph_map_.cbegin(), attr_to_subgraph_map_.cend(), std::back_inserter(subgraphs),
                 [](const value_type& entry) { return entry.second; });

  return subgraphs;
}

std::unordered_map<std::string, gsl::not_null<const Graph*>> Node::GetAttributeNameToSubgraphMap() const {
  std::unordered_map<std::string, gsl::not_null<const Graph*>> attr_to_subgraphs;
  for (auto& entry : attr_to_subgraph_map_) {
    attr_to_subgraphs.insert({entry.first, entry.second});
  }
  return attr_to_subgraphs;
}

void Node::ForEachDef(std::function<void(const onnxruntime::NodeArg&, bool is_input)> func,
                      bool include_missing_optional_defs) const {
  for (const auto* arg : InputDefs()) {
    if (include_missing_optional_defs || arg->Exists())
      func(*arg, true);
  }

  for (const auto* arg : ImplicitInputDefs()) {
    if (include_missing_optional_defs || arg->Exists())
      func(*arg, true);
  }

  for (const auto* arg : OutputDefs()) {
    if (include_missing_optional_defs || arg->Exists())
      func(*arg, false);
  }
};

// Constructor: Given a <GraphProto> loaded from model file, construct
// a <Graph> object and Resolve() it.
// Status Graph::LoadGraph(const GraphProto& graph_proto,
//                        const std::unordered_map<std::string, int>& domain_to_version,
//                        Version ir_version,
//                        std::unique_ptr<Graph>& new_graph) {
//  // create instance. need to call private ctor so can't use make_unique
//  GSL_SUPPRESS(r .11)
//  new_graph.reset(new Graph(nullptr, &graph_proto, domain_to_version, ir_version));
//
//  // as we just loaded from file we want to fully initialize/Resolve, but not let that change
//  // the proto sync flag
//  ResolveOptions options;
//  options.no_proto_sync_required = true;
//  auto status = new_graph->Resolve(options);
//  return status;
//}
using google::protobuf::RepeatedPtrField;

#if !defined(ORT_MINIMAL_BUILD)

Graph::Graph(const Model& owning_model,
             GraphProto* graph_proto,
             const std::unordered_map<std::string, int>& domain_to_version,
             Version ir_version,
             IOnnxRuntimeOpSchemaCollectionPtr schema_registry,
             const logging::Logger& logger,
             bool strict_shape_type_inference)
    : Graph(owning_model, graph_proto, domain_to_version, ir_version, schema_registry, nullptr, nullptr, logger, strict_shape_type_inference) {}

Graph::Graph(const Model& owning_model,
             GraphProto* graph_proto, const std::unordered_map<std::string, int>& domain_to_version, Version ir_version,
             IOnnxRuntimeOpSchemaCollectionPtr schema_registry, Graph* parent_graph, const Node* parent_node,
             const logging::Logger& logger,
             bool strict_shape_type_inference)
    : owning_model_(owning_model),
      graph_proto_(graph_proto),
#if !defined(ORT_MINIMAL_BUILD) || defined(ORT_EXTENDED_MINIMAL_BUILD)
      runtime_optimizations_ptr_(std::make_unique<RuntimeOptimizationRecordContainer>()),
      runtime_optimizations_(*runtime_optimizations_ptr_),
#endif
      schema_registry_(schema_registry),
      graph_resolve_needed_(true),
      domain_to_version_(domain_to_version),
      ir_version_(ir_version),
      parent_graph_(parent_graph),
      parent_node_(parent_node),
      logger_(logger),
      strict_shape_type_inference_(strict_shape_type_inference),
      is_loaded_from_model_file_(GraphLoadedFromModelFile(graph_proto_)) {
  ORT_ENFORCE(graph_proto != nullptr, "graph_proto cannot be null");
  ArgNameToTypeMap name_to_type_map;
  const auto& model_path = ModelPath();

  // Process 'Constant' nodes
  // Put the 'TensorProto' stored in the 'Constant' nodes attribute into the graphs initializer list
  for (auto& node : graph_proto_->node()) {
    if (node.op_type() != kConstant) {
      continue;
    }

    const gsl::not_null<TensorProto*> tensor{graph_proto_->add_initializer()};
    auto status = utils::ConstantNodeProtoToTensorProto(node, model_path, *tensor);
    ORT_ENFORCE(status.IsOK(), status.ToString());
    // Ensure initializers are also graph inputs.
    if (ir_version_ < 4) {
      TypeProto t{TypeProtoFromTensorProto(*tensor)};
      const NodeArg& node_arg = GetOrCreateNodeArg(tensor->name(), &t);
      *(graph_proto_->add_input()) = node_arg.ToProto();
    }
#if !defined(DISABLE_SPARSE_TENSORS)
    if (node.attribute(0).type() == AttributeProto_AttributeType_SPARSE_TENSOR) {
      auto p = sparse_tensor_names_.emplace(tensor->name());
      ORT_ENFORCE(p.second, "Duplicate constant node sparse initializer name: '", tensor->name(), "' Model is invalid.");
    }
#endif
  }

  // Remove constant nodes as they're replaced with initializers above.
  const gsl::not_null<RepeatedPtrField<NodeProto>*> graph_mutable_nodes{graph_proto_->mutable_node()};
  graph_mutable_nodes->erase(
      std::remove_if(graph_mutable_nodes->begin(), graph_mutable_nodes->end(),
                     [](NodeProto& p) {
                       return (p.op_type() == kConstant);
                     }),
      graph_mutable_nodes->end());

#if !defined(DISABLE_SPARSE_TENSORS)
  // For now we convert sparse_intializer to dense tensors
  // since there are currently no supported ops that consume sparse
  // initializers directly. We remove them from graph_proto. We will reconstitute them
  // when saving to ORT format to save space on disk.
  if (graph_proto_->sparse_initializer_size() > 0) {
    for (const auto& sparse_tensor : graph_proto_->sparse_initializer()) {
      ORT_ENFORCE(utils::HasName(sparse_tensor), "Sparse initializer must have a name. This model is invalid");
      const gsl::not_null<TensorProto*> tensor{graph_proto_->add_initializer()};
      auto status = utils::SparseTensorProtoToDenseTensorProto(sparse_tensor, model_path, *tensor);
      ORT_ENFORCE(status.IsOK(), status.ToString());
      auto p = sparse_tensor_names_.emplace(tensor->name());
      ORT_ENFORCE(p.second, "Duplicate sparse_tensor_initializer: '", tensor->name(), "' Model is invalid.");
    }

    // Remove sparse_initializers from protobuf to save memory as they are converted to dense now
    graph_proto_->mutable_sparse_initializer()->Clear();
    const int sparse_num_cleared = graph_proto_->sparse_initializer().ClearedCount();
    for (int i = 0; i < sparse_num_cleared; ++i) {
      delete graph_proto_->mutable_sparse_initializer()->ReleaseCleared();
    }
  }
#endif

  // Collect all node arg name, type, shape information in the graph.
  // type/shape information will be assigned to each node arg when going
  // thru all nodes later.

  // process graph inputs first as we want the type/shape from them to be preferred if a graph input
  // has a matching initializer
  for (auto& graph_input : graph_proto_->input()) {
    if (utils::HasName(graph_input)) {
      if (utils::HasType(graph_input)) {
        name_to_type_map[graph_input.name()] = graph_input.type();
        GetOrCreateNodeArg(graph_input.name(), &graph_input.type());
      } else {
        // subgraph inputs can have type inferred later. need to create a NodeArg in case this input is only used in
        // a nested subgraph (a NodeArg won't be added by AddNode for the nodes in this subgraph)
        if (IsSubgraph()) {
          GetOrCreateNodeArg(graph_input.name(), nullptr);
        }
      }
    }
  }

  // Copy initial tensors to a map.
  for (auto& tensor : graph_proto_->initializer()) {
    auto p = name_to_initial_tensor_.emplace(tensor.name(), &tensor);
    if (!p.second) {
      LOGS(logger_, WARNING) << "Duplicate initializer (dense, sparse or ConstantNode): '" << tensor.name()
                             << "' the model will use the latest encountered initializer"
                             << ". Please, fix your model.";
      p.first->second = &tensor;
    }

    NodeArg* matching_graph_input = GetNodeArg(tensor.name());
    TypeProto t{TypeProtoFromTensorProto(tensor)};

    if (!utils::HasElemType(t.tensor_type())) {
      ORT_THROW("This is an invalid model. Tensor does not have type information.");
    }

    if (ir_version_ < 4) {
      // initializers can have matching graph inputs but are treated as constant,
      // so we prefer the shape from the initializer
      name_to_type_map[tensor.name()] = t;
      if (matching_graph_input != nullptr) {
        ORT_THROW_IF_ERROR(matching_graph_input->UpdateTypeAndShape(t, true, false, logger));
      }
    } else {
      // v4 and later allows a constant initializer with no matching graph input. create a NodeArg for these.
      // otherwise we prefer the shape from the graph input so leave matching_graph_input as is.
      if (matching_graph_input == nullptr) {
        name_to_type_map[tensor.name()] = t;
        ORT_IGNORE_RETURN_VALUE(GetOrCreateNodeArg(tensor.name(), &t));
      } else {
        LOGS(logger_, WARNING) << "Initializer " << tensor.name()
                               << " appears in graph inputs and will not be treated as constant value/weight. "
                               << "This may prevent some of the graph optimizations, like const folding. "
                               << "Move it out of graph inputs if there is no need to override it, "
                               << "by either re-generating the model with latest exporter/converter "
                               << "or with the tool onnxruntime/tools/python/remove_initializer_from_input.py.";
      }
    }
  }

  for (auto& graph_output : graph_proto_->output()) {
    if (utils::HasName(graph_output) && utils::HasType(graph_output)) {
      auto& name = graph_output.name();
      name_to_type_map[name] = graph_output.type();
      // always create NodeArg for graph output, in case it's from initializer
      GetOrCreateNodeArg(name, &graph_output.type());
    }
  }

  for (auto& node_arg : graph_proto_->value_info()) {
    if (utils::HasName(node_arg) && utils::HasType(node_arg)) {
      name_to_type_map[node_arg.name()] = node_arg.type();
    }
  }

  for (const auto& node_proto : graph_proto_->node()) {
    AddNode(node_proto, name_to_type_map);
  }

  if (is_loaded_from_model_file_) {
    InitializeStateFromModelFileGraphProto();
  }
}

Graph::Graph(Graph& parent_graph, const Node& parent_node, ONNX_NAMESPACE::GraphProto& subgraph_proto)
    : Graph(parent_graph.owning_model_,
            &subgraph_proto,
            parent_graph.DomainToVersionMap(), parent_graph.IrVersion(), parent_graph.schema_registry_,
            &parent_graph,
            &parent_node,
            parent_graph.logger_,
            parent_graph.strict_shape_type_inference_) {
}

<<<<<<< HEAD
Graph::Graph(const Model& owning_model,
             IOnnxRuntimeOpSchemaCollectionPtr schema_registry,
             ONNX_NAMESPACE::GraphProto& subgraph_proto,
             const std::unordered_map<std::string, int>& domain_version_map,
             const logging::Logger& logger,
             bool strict_shape_type_inference)
    : Graph(owning_model,
            &subgraph_proto,
            domain_version_map,
            owning_model.IrVersion(),
=======
Graph::Graph(const Model& owning_model, 
    IOnnxRuntimeOpSchemaCollectionPtr schema_registry, 
    ONNX_NAMESPACE::GraphProto& subgraph_proto, 
    const std::unordered_map<std::string, int>& domain_version_map,
    const logging::Logger& logger,
    bool strict_shape_type_inference)
    : Graph(owning_model,
            &subgraph_proto,
            domain_version_map, 
            owning_model.IrVersion(), 
>>>>>>> 084165c7
            schema_registry,
            nullptr,
            nullptr,
            logger,
            strict_shape_type_inference) {
}

void Graph::InitializeStateFromModelFileGraphProto() {
  ORT_ENFORCE(
      graph_inputs_excluding_initializers_.empty() && graph_inputs_including_initializers_.empty() &&
          value_info_.empty() && graph_outputs_.empty(),
      "Graph state to be loaded into must be empty.");

  // Name to NodeArg mapping of all graph initializers.
  std::unordered_map<std::string, const NodeArg*> graph_initializers;

  // Name to NodeArg mapping of all graph inputs.
  std::unordered_map<std::string, const NodeArg*> graph_inputs;

  // Name to NodeArg mapping of all graph node outputs.
  std::unordered_map<std::string, const NodeArg*> nodes_outputs;

  for (auto& initializer : graph_proto_->initializer()) {
    auto& initializer_name = initializer.name();
    auto initializer_arg = GetNodeArg(initializer_name);
    graph_initializers.insert({initializer_name, initializer_arg});
  }

  // Set graph inputs.
  // <graph_inputs_including_initializers_> contains inputs exactly specified in proto.
  // <graph_inputs_excluding_initializers_> contains inputs without default value (specified as initializer).
  for (auto& graph_input : graph_proto_->input()) {
    auto& name = graph_input.name();
    const auto* node_arg = GetNodeArg(name);
    ORT_ENFORCE(node_arg, "Graph ctor should have created NodeArg for initializer. Missing:", name);
    graph_inputs.insert({name, node_arg});
    graph_inputs_including_initializers_.push_back(node_arg);
    if (graph_initializers.end() == graph_initializers.find(name)) {
      graph_inputs_excluding_initializers_.push_back(node_arg);
    }
  }

  for (const auto& node : Nodes()) {
    for (const auto* output_def : node.OutputDefs()) {
      nodes_outputs.insert({output_def->Name(), output_def});
    }
  }

  // Set graph outputs.
  // Graph outputs specified in the model must be nodes' outputs, initializers or graph inputs.
  for (auto& graph_output : graph_proto_->output()) {
    auto& graph_output_name = graph_output.name();
    auto iter = nodes_outputs.find(graph_output_name);
    if (nodes_outputs.end() == iter) {
      // Graph output is not found as any node's output.
      auto iter2 = graph_initializers.find(graph_output_name);
      if (graph_initializers.end() == iter2) {
        // Graph output is not found as any initializer.
        auto iter3 = graph_inputs.find(graph_output_name);
        if (graph_inputs.end() == iter3) {
          // Graph output is not found as any graph input.
          ORT_THROW(
              "This is an invalid model. Graph output (", graph_output_name,
              ") does not exist in the graph.");
        }
        graph_outputs_.push_back(iter3->second);
        continue;
      }
      graph_outputs_.push_back(iter2->second);
      continue;
    }
    graph_outputs_.push_back(iter->second);
  }

  // Set graph value_info_.
  for (const auto& graph_value_info : graph_proto_->value_info()) {
    const auto& name = graph_value_info.name();
    const auto* node_arg = GetNodeArg(name);
    if (node_arg != nullptr) {
      value_info_.insert(node_arg);
    }
  }

  ComputeOverridableInitializers();
}

Status Graph::VerifyNoDuplicateName() {
  auto& inputs_and_initializers = resolve_context_.inputs_and_initializers;
  auto& output_args = resolve_context_.output_args;
  auto& node_name_to_index = resolve_context_.node_name_to_index;

  output_args.clear();
  node_name_to_index.clear();
  // inputs_and_initializers: this is passed in as a parameter, since functions don't have initializers
  // but graphs have them.

  for (auto& node : Nodes()) {
    // Verify node name should be unique.
    auto& node_name = node.Name();

    if (!node_name.empty() && node_name_to_index.end() != node_name_to_index.find(node_name)) {
      // The node has name and its name was used by another node.
      Status status(ONNXRUNTIME, onnxruntime::common::StatusCode::FAIL,
                    "This is an invalid model. Error: two nodes with same node name (" + node_name + ").");
      return status;
    }

    node_name_to_index[node_name] = node.Index();

    // Verify node outputs' name should be unique.
    int output_index = -1;
    for (const auto* output_def : node.OutputDefs()) {
      ++output_index;
      if (output_def->Exists()) {
        auto& output_arg_name = output_def->Name();
        if (inputs_and_initializers.count(output_arg_name)) {
          Status status(ONNXRUNTIME, onnxruntime::common::StatusCode::FAIL,
                        "This is an invalid model. Error: Duplicate definition of name (" + output_arg_name + ").");
          return status;
        }
        auto result = output_args.insert({output_arg_name, {&node, output_index}});
        if (!result.second) {
          // Two outputs with same name, so that insertion fails.
          Status status(ONNXRUNTIME, onnxruntime::common::StatusCode::FAIL,
                        "This is an invalid model. Error: Duplicate definition of name (" + output_arg_name + ").");
          return status;
        }
      }
    }
  }
  return Status::OK();
}

// Recurse into any subgraphs to update the list of NodeArg values in outer scope.
// This information is needed to resolve any dependencies on outer scope values.
common::Status Graph::SetOuterScopeNodeArgs(const std::unordered_set<std::string>& outer_scope_node_args) {
  resolve_context_.outer_scope_node_args = outer_scope_node_args;

  if (!resolve_context_.nodes_with_subgraphs.empty()) {
    // Build the list of NodeArg's that are valid for a subgraph of this GraphBase instance:
    //   - outer scope for this graph
    //   - any inputs/initializers from this graph
    //   - any outputs from nodes in this graph
    //
    // We provide outputs from all nodes in this graph at this stage.
    // BuildConnections will link the node with the subgraph to any outer scope Node/NodeArgs it consumes.
    // PerformTopologicalSortAndCheckIsAcyclic will validate these links.
    std::unordered_set<std::string> node_args_in_scope_for_subgraph = outer_scope_node_args;

    node_args_in_scope_for_subgraph.insert(resolve_context_.inputs_and_initializers.cbegin(),
                                           resolve_context_.inputs_and_initializers.cend());

    std::transform(resolve_context_.output_args.cbegin(), resolve_context_.output_args.cend(),
                   std::inserter(node_args_in_scope_for_subgraph, node_args_in_scope_for_subgraph.end()),
                   [](const std::pair<std::string, std::pair<Node*, int>>& entry) { return entry.first; });

    for (auto* node : resolve_context_.nodes_with_subgraphs) {
      for (auto& subgraph : node->MutableSubgraphs()) {
        auto status = subgraph->SetOuterScopeNodeArgs(node_args_in_scope_for_subgraph);
        ORT_RETURN_IF_ERROR(status);
      }
    }
  }

  return Status::OK();
}
#endif  // !defined(ORT_MINIMAL_BUILD)

#if !defined(ORT_MINIMAL_BUILD) || defined(ORT_EXTENDED_MINIMAL_BUILD)
void Graph::AddEdge(NodeIndex src_node_index, NodeIndex dst_node_index, int src_arg_slot, int dst_arg_slot) {
  if (nodes_.size() <= src_node_index || src_arg_slot < 0 || nodes_.size() <= dst_node_index || dst_arg_slot < 0 ||
      nullptr == nodes_[src_node_index] || nullptr == nodes_[dst_node_index]) {
    // Invalid node indexes specified.
    ORT_THROW("Invalid node indexes specified when adding edge.");
  }

  NodeArg* src_arg = nullptr;
  NodeArg* dst_arg = nullptr;
  if (nodes_[src_node_index]->MutableDefinitions().output_defs.size() > static_cast<size_t>(src_arg_slot)) {
    src_arg = nodes_[src_node_index]->MutableDefinitions().output_defs[src_arg_slot];
  }

  if (nullptr == src_arg) {
    ORT_THROW("Invalid source node arg slot specified when adding edge.");
  }

  auto& dst_node_defs = nodes_[dst_node_index]->MutableDefinitions();
  NodeArg** dst_arg_pointer = nullptr;
  if (dst_node_defs.input_defs.size() > static_cast<size_t>(dst_arg_slot)) {
    dst_arg_pointer = &dst_node_defs.input_defs[dst_arg_slot];
    dst_arg = *dst_arg_pointer;
  } else {
    auto num_of_explicit_inputs = dst_node_defs.input_defs.size();
    if (num_of_explicit_inputs + dst_node_defs.implicit_input_defs.size() > static_cast<size_t>(dst_arg_slot)) {
      dst_arg_pointer = &dst_node_defs.implicit_input_defs[dst_arg_slot - num_of_explicit_inputs];
      dst_arg = *dst_arg_pointer;
    }
  }
  if (nullptr == dst_arg) {
    ORT_THROW("Invalid destination node arg slot specified when adding edge.");
  }

  if (src_arg != dst_arg) {
    if (src_arg->Type() != dst_arg->Type()) {
      // The output type of source node arg does not match the input type of destination node arg.
      ORT_THROW("Argument type mismatch when adding edge.");
    }
    *dst_arg_pointer = src_arg;
  }

  nodes_[src_node_index]->MutableRelationships().output_edges.insert(Node::EdgeEnd(*nodes_[dst_node_index], src_arg_slot, dst_arg_slot));
  nodes_[dst_node_index]->MutableRelationships().input_edges.insert(Node::EdgeEnd(*nodes_[src_node_index], src_arg_slot, dst_arg_slot));
}

void Graph::RemoveEdge(NodeIndex src_node_index, NodeIndex dst_node_index, int src_arg_slot, int dst_arg_slot) {
  if (nodes_.size() <= src_node_index || src_arg_slot < 0 || nodes_.size() <= dst_node_index || dst_arg_slot < 0 ||
      nullptr == nodes_[src_node_index] || nullptr == nodes_[dst_node_index]) {
    // Invalid node indexes specified.
    ORT_THROW("Invalid node indexes specified when removing edge.");
  }

  const NodeArg* src_arg = nullptr;
  const NodeArg* dst_arg = nullptr;
  if (nodes_[src_node_index]->GetDefinitions().output_defs.size() > static_cast<size_t>(src_arg_slot)) {
    src_arg = nodes_[src_node_index]->GetDefinitions().output_defs[src_arg_slot];
  }

  if (nullptr == src_arg) {
    ORT_THROW("Invalid source node arg slot specified when removing edge.");
  }

  auto& dst_node_defs = nodes_[dst_node_index]->GetDefinitions();
  if (dst_node_defs.input_defs.size() > static_cast<size_t>(dst_arg_slot)) {
    dst_arg = dst_node_defs.input_defs[dst_arg_slot];
  } else {
    auto num_of_explicit_inputs = dst_node_defs.input_defs.size();
    if (num_of_explicit_inputs + dst_node_defs.implicit_input_defs.size() > static_cast<size_t>(dst_arg_slot)) {
      dst_arg = dst_node_defs.implicit_input_defs[dst_arg_slot - num_of_explicit_inputs];
    }
  }
  if (nullptr == dst_arg) {
    ORT_THROW("Invalid destination node arg slot specified when removing edge.");
  }

  if (src_arg != dst_arg) {
    // The edge ends specified by source and destination arg slot are not referring to same node arg.
    // It means there was no edge between these two slots before.
    ORT_THROW("Argument mismatch when removing edge.");
  }

  nodes_[dst_node_index]->MutableRelationships().input_edges.erase(Node::EdgeEnd(*nodes_[src_node_index], src_arg_slot, dst_arg_slot));
  nodes_[src_node_index]->MutableRelationships().output_edges.erase(Node::EdgeEnd(*nodes_[dst_node_index], src_arg_slot, dst_arg_slot));
}
#endif  // !defined(ORT_MINIMAL_BUILD) || defined(ORT_EXTENDED_MINIMAL_BUILD)

#if !defined(ORT_MINIMAL_BUILD)
GSL_SUPPRESS(es .84)  // ignoring return value from unordered_map::insert causes noisy complaint
Status Graph::BuildConnections(std::unordered_set<std::string>& outer_scope_node_args_consumed) {
  const std::unordered_set<std::string>& outer_scope_node_args = resolve_context_.outer_scope_node_args;

  std::unordered_set<std::string> node_args_consumed_by_subgraphs;

  // recurse into subgraphs first so we can update any nodes in this graph that are used by those subgraphs
  if (!resolve_context_.nodes_with_subgraphs.empty()) {
    for (auto* node : resolve_context_.nodes_with_subgraphs) {
      for (auto& subgraph : node->MutableSubgraphs()) {
        std::unordered_set<std::string> node_args_consumed;
        ORT_RETURN_IF_ERROR(subgraph->BuildConnections(node_args_consumed));

        for (auto& node_arg_name : node_args_consumed) {
          auto node_arg = GetNodeArg(node_arg_name);

          if (node_arg == nullptr) {
            // it's a node arg from outside this graph's scope, so add that to the list we return
            // so that we can add the dependency at the next level up. this happens if you have multiple
            // levels of subgraphs between the graph with the original NodeArg and the subgraph with implicit usage.
            ORT_IGNORE_RETURN_VALUE(outer_scope_node_args_consumed.insert(node_arg_name));

            if (!parent_graph_) {
              return ORT_MAKE_STATUS(
                  ONNXRUNTIME, INVALID_GRAPH,
                  "This is an invalid model. At top level graph without matching NodeArg that subgraph consumes. Name=",
                  node_arg_name,
                  " Graph may not conform to the ONNX spec and contain initializers that are not graph inputs.");
            }

            node_arg = parent_graph_->GetNodeArgIncludingParentGraphs(node_arg_name);

            // make sure the node arg is found in the parent graph/s
            if (!node_arg) {
              return ORT_MAKE_STATUS(
                  ONNXRUNTIME, INVALID_GRAPH,
                  "This is an invalid model. Failed to find NodeArg in all parent graphs. Name=", node_arg_name,
                  " Graph may not conform to the ONNX spec and contain initializers that are not graph inputs.");
            }
          } else {
            // this value may be produced by this graph, or it could still be coming from a parent graph if it
            // is also directly consumed at this level as we create a NodeArg for all Node inputs in this graph.
            // due to that we need to check the outputs from this level to determine if it is an outer scope value.
            // we don't have that info yet so store and check before returning from BuildConnections
            ORT_IGNORE_RETURN_VALUE(node_args_consumed_by_subgraphs.insert(node_arg_name));
          }

          // add it to the Node's list of implicit inputs
          auto& implicit_inputs = node->MutableDefinitions().implicit_input_defs;
          int input_slot_index = static_cast<int>(node->GetDefinitions().input_defs.size());
          auto iter = std::find(implicit_inputs.cbegin(), implicit_inputs.cend(), node_arg);
          if (implicit_inputs.cend() == iter) {
            implicit_inputs.push_back(node_arg);
            input_slot_index += static_cast<int>(implicit_inputs.size() - 1);
          } else {
            input_slot_index += static_cast<int>(iter - implicit_inputs.cbegin());
          }

          auto entry = resolve_context_.output_args.find(node_arg_name);
          if (entry != resolve_context_.output_args.end()) {
            // Create relationship between this node (node), and the node providing the output (output_node).
            Node& output_node = *entry->second.first;
            AddEdge(output_node.Index(), node->Index(), entry->second.second, input_slot_index);

            // If this Graph was built manually, remove the implicit input from the graph outputs
            // if it is present there and not explicitly listed in the ordered graph outputs
            // (as that implies we should leave it as an output).
            // If the Graph was loaded from a GraphProto, honor the explicit graph outputs and leave as is.
            if (!is_loaded_from_model_file_) {
              graph_outputs_.erase(std::remove(graph_outputs_.begin(), graph_outputs_.end(), node_arg),
                                   graph_outputs_.end());
            }
          }
        }
      }
    }
  }

  // now build connections within this Graph instance
  for (auto& node : Nodes()) {
    const auto input_args = node.InputDefs();

    if (!input_args.empty()) {
      // This node needs inputs.

      int input_slot_index = -1;
      for (const auto* input_arg : input_args) {
        ++input_slot_index;
        if (!input_arg->Exists()) {
          // This input could be optional and it does not exist in this case.
          continue;
        }

        const auto& input_arg_name = input_arg->Name();
        auto output_arg_iter = resolve_context_.output_args.find(input_arg_name);
        if (resolve_context_.output_args.end() != output_arg_iter) {
          // The input to this node is an output from a previous node in this graph.
          // Create relationship between this node (node), and the node providing the output (output_node).
          Node& output_node = *output_arg_iter->second.first;
          AddEdge(output_node.Index(), node.Index(), output_arg_iter->second.second, input_slot_index);
        } else {
          // the value is either an input, an initializer, or coming from outer scope. we only need to take action
          // if coming from outer scope, so first check if this is a subgraph (otherwise there is no outer scope).
          if (parent_graph_ != nullptr) {
            // make sure it's not an input or initializer first as those override any outer scope values
            if (resolve_context_.inputs_and_initializers.find(input_arg_name) ==
                resolve_context_.inputs_and_initializers.cend()) {
              // If it is present in the outer scope it will be 'fed' by the execution frame
              // providing access to the OrtValue from the outer scope. Pass the name back up so nodes can
              // be linked correctly at that level.
              if (outer_scope_node_args.find(input_arg_name) != outer_scope_node_args.cend()) {
                ORT_IGNORE_RETURN_VALUE(outer_scope_node_args_consumed.insert(input_arg_name));
              }
            }
          } else {
            // Check all the inputs are found.
            //
            // Ignore a Fused node as it could have moved things like initializers to a different device
            // (they're internally available to the fused node but removed from the Graph instance).
            // Fusion happens after the model was loaded in full so we know the inputs were valid originally.
            bool check = node.NodeType() != Node::Type::Fused;
#if defined(ENABLE_TRAINING)
            // Only check initial model load for training as graph modifications there also render inputs 'invalid'.
            check = check && num_resolves_ == 0;
#endif
            if (check &&
                resolve_context_.inputs_and_initializers.find(input_arg_name) ==
                    resolve_context_.inputs_and_initializers.cend() &&
                // if we're manually creating a Graph for use as a subgraph the outer scope names are manually set
                outer_scope_node_arg_names_.find(input_arg_name) == outer_scope_node_arg_names_.cend()) {
              return ORT_MAKE_STATUS(ONNXRUNTIME, INVALID_ARGUMENT, "Invalid model. Node input '", input_arg_name,
                                     "' is not a graph input, initializer, or output of a previous node.");
            }
          }
        }
      }
    } else if (node.OutputDefs().empty()) {
      // This is a useless node.
      // It has no input/output.
      RemoveNode(node.Index());
    }
  }

  ORT_RETURN_IF_ERROR(PopulateNodeArgToProducerConsumerLookupsFromNodes());

  // finally check any node args consumed by subgraphs to see if they're available locally.
  // if not we add them to the list of outer scope values consumed.
  for (const auto& name : node_args_consumed_by_subgraphs) {
    if (node_arg_to_producer_node_.find(name) == node_arg_to_producer_node_.cend() &&
        resolve_context_.inputs_and_initializers.find(name) == resolve_context_.inputs_and_initializers.cend()) {
      ORT_IGNORE_RETURN_VALUE(outer_scope_node_args_consumed.insert(name));
    }
  }

  return Status::OK();
}

#endif  // !defined(ORT_MINIMAL_BUILD)

NodeArg* Graph::GetNodeArgIncludingParentGraphs(const std::string& node_arg_name) {
  NodeArg* node_arg = GetNodeArg(node_arg_name);

  if (!node_arg && parent_graph_) {
    node_arg = parent_graph_->GetNodeArgIncludingParentGraphs(node_arg_name);
  }

  return node_arg;
}

void Graph::ReverseDFSFrom(gsl::span<NodeIndex const> from,
                           const std::function<void(const Node*)>& enter,
                           const std::function<void(const Node*)>& leave,
                           const std::function<bool(const Node*, const Node*)>& comp) const {
  InlinedVector<const Node*> node_vec;
  node_vec.reserve(from.size());
  for (auto i : from) {
    node_vec.push_back(GetNode(i));
  }

  ReverseDFSFrom(node_vec, enter, leave, comp, {});
}

void Graph::ReverseDFSFrom(gsl::span<const Node* const> from,
                           const std::function<void(const Node*)>& enter,
                           const std::function<void(const Node*)>& leave,
                           const std::function<bool(const Node*, const Node*)>& comp) const {
  ReverseDFSFrom(from, enter, leave, comp, {});
}

void Graph::ReverseDFSFrom(gsl::span<const Node* const> from,
                           const std::function<void(const Node*)>& enter,
                           const std::function<void(const Node*)>& leave,
                           const std::function<bool(const Node*, const Node*)>& comp,
                           const std::function<bool(const Node* from, const Node* to)>& stop) const {
  using WorkEntry = std::pair<const Node*, bool>;  // bool represents leave or not
  InlinedVector<WorkEntry> stack;
  stack.reserve(from.size());
  for (auto node : from) {
    stack.emplace_back(node, false);
  }

  InlinedVector<bool> visited(MaxNodeIndex(), false);
  while (!stack.empty()) {
    const WorkEntry last_entry = stack.back();
    stack.pop_back();

    if (last_entry.first == nullptr) {
      continue;
    }
    const Node& n = *last_entry.first;

    if (last_entry.second) {
      // leave node
      leave(&n);
      continue;
    }

    if (visited[n.Index()]) continue;

    visited[n.Index()] = true;

    if (enter) enter(&n);

    if (leave) stack.emplace_back(&n, true);

    if (comp) {
      InlinedVector<const Node*> sorted_nodes;
      for (auto iter = n.InputNodesBegin(); iter != n.InputNodesEnd(); ++iter) {
        if (stop && stop(&n, &(*iter))) continue;
        sorted_nodes.push_back(&(*iter));
      }
      std::sort(sorted_nodes.begin(), sorted_nodes.end(), comp);
      for (const auto* in : sorted_nodes) {
        const NodeIndex idx = in->Index();
        if (!visited[idx]) {
          stack.emplace_back(in, false);
        }
      }
    } else {
      for (auto iter = n.InputNodesBegin(); iter != n.InputNodesEnd(); ++iter) {
        if (stop && stop(&n, &(*iter))) continue;
        const NodeIndex idx = (*iter).Index();
        if (!visited[idx]) {
          stack.emplace_back(GetNode(idx), false);
        }
      }
    }
  }
}

#if !defined(ORT_MINIMAL_BUILD)
void Graph::KahnsTopologicalSort(const std::function<void(const Node*)>& enter,
                                 const std::function<bool(const Node*, const Node*)>& comp) const {
  std::unordered_map<NodeIndex, size_t> in_degree;
  std::priority_queue<const Node*, std::vector<const Node*>, decltype(comp)> to_visit(comp);
  std::vector<NodeIndex> topo_order;

  for (auto& node : Nodes()) {
    size_t input_edge_count = node.GetInputEdgesCount();
    in_degree.insert({node.Index(), input_edge_count});
    if (input_edge_count == 0) {
      to_visit.push(&node);
    }
  }

  while (!to_visit.empty()) {
    const Node* current = to_visit.top();
    to_visit.pop();

    if (!current) continue;

    if (enter) {
      enter(current);
    }

    for (auto node_it = current->OutputNodesBegin(); node_it != current->OutputNodesEnd(); ++node_it) {
      in_degree[node_it->Index()]--;

      if (in_degree[node_it->Index()] == 0) {
        to_visit.push(&*node_it);
      }
    }
    topo_order.push_back(current->Index());
  }

  if (NumberOfNodes() != static_cast<int>(topo_order.size())) {
    ORT_THROW("Some nodes are not included in the topological sort, graph have a cycle.");
  }
}

GSL_SUPPRESS(es .84)  // noisy warning about ignoring return value from insert(...)
Status Graph::PerformTopologicalSortAndCheckIsAcyclic() {
  nodes_in_topological_order_.clear();
  std::unordered_set<NodeIndex> downstream_nodes;  // nodes downstream of the node we're currently checking
  std::unordered_set<NodeIndex> nodes_seen;        // nodes we have seen but may not have been added to nodes_added yet
  std::unordered_set<NodeIndex> nodes_added;       // nodes added to topo order
  std::stack<NodeIndex> stack;

  // push the root nodes into nodes_in_topological_order in the order they were defined in the model
  // to ensure that is consistent.
  auto& nodes_in_original_order = Nodes();
  std::for_each(nodes_in_original_order.cbegin(), nodes_in_original_order.cend(),
                [&](const Node& node) {
                  auto index = node.Index();

                  // find the top level nodes in the graph.
                  // need to also consider nodes that only have Constants as inputs as top level nodes,
                  // as the constant will get replaced by an initializer.
                  auto input_edges = node.GetRelationships().input_edges;
                  auto has_inputs = std::any_of(input_edges.cbegin(), input_edges.cend(),
                                                [](const Node::EdgeEnd& edge) {
                                                  return edge.GetNode().OpType() != kConstant;
                                                });

                  if (!has_inputs) {
                    // add to the topological list, and ensure we skip these nodes when walking the graph
                    nodes_in_topological_order_.push_back(index);
                    nodes_added.insert(index);
                    nodes_seen.insert(index);
                  }
                });

  // find all the leaf nodes (nodes with no output edges as there's no edge to a graph output)
  for (auto iter = Nodes().begin(); iter != Nodes().end(); ++iter) {
    if (iter->relationships_.output_edges.empty()) {
      stack.push(iter->Index());
    }
  }

  // work our way up from the leaf nodes
  while (!stack.empty()) {
    const NodeIndex current = stack.top();
    stack.pop();

    if (nodes_added.find(current) != nodes_added.end()) {
      continue;
    }

    if (nodes_seen.find(current) != nodes_seen.end()) {
      // we popped the stack and are back to a node that was seen previously,
      // so we know all the upstream nodes from it have been added.
      nodes_in_topological_order_.push_back(current);
      nodes_added.insert(current);
      downstream_nodes.erase(current);
      continue;
    }

    const Node* node = GetNode(current);
    if (!node) {
      continue;
    }

    // node hasn't been seen before, so mark it as seen and re-add it along with its inputs
    // also mark it as downstream of anything new that is added to the stack to detect acyclic graphs
    nodes_seen.insert(current);
    downstream_nodes.insert(current);

    stack.push(current);

    for (auto iter = node->InputNodesBegin(), end = node->InputNodesEnd(); iter != end; ++iter) {
      const NodeIndex idx = iter->Index();
      // the input to this node is also downstream of this node
      if (downstream_nodes.find(idx) != downstream_nodes.end()) {
        Status status(ONNXRUNTIME, onnxruntime::common::StatusCode::FAIL, "This is an invalid model. Error: the graph is not acyclic.");
        return status;
      }

      // avoid re-processing nodes
      if (nodes_seen.find(idx) == nodes_seen.end()) {
        stack.push(idx);
      }
    }
  }

  if (num_of_nodes_ >= 0 && static_cast<size_t>(num_of_nodes_) == nodes_in_topological_order_.size()) {
    return Status::OK();
  }

  return Status(ONNXRUNTIME, onnxruntime::common::StatusCode::FAIL, "This is an invalid model. Error: the graph is not acyclic.");
}

bool FullyDefinedType(const TypeProto& type_proto) {
  switch (type_proto.value_case()) {
    case TypeProto::kTensorType: {
      auto& tensor_type = type_proto.tensor_type();
      return utils::HasElemType(tensor_type);
    }
#if !defined(DISABLE_SPARSE_TENSORS)
    case TypeProto::kSparseTensorType: {
      auto& tensor_type = type_proto.sparse_tensor_type();
      return utils::HasElemType(tensor_type);
    }
#endif
    case TypeProto::kSequenceType: {
      auto& seq_type = type_proto.sequence_type();
      return utils::HasElemType(seq_type) && FullyDefinedType(seq_type.elem_type());
    }
#if !defined(DISABLE_OPTIONAL_TYPE)
    case TypeProto::kOptionalType: {
      auto& optional_type = type_proto.optional_type();
      return utils::HasElemType(optional_type) && FullyDefinedType(optional_type.elem_type());
    }
#endif
    case TypeProto::kMapType: {
      auto& map_type = type_proto.map_type();
      return utils::HasKeyType(map_type) &&
             utils::HasValueType(map_type) &&
             FullyDefinedType(map_type.value_type());
    }
    case TypeProto::kOpaqueType:
      return true;
    case TypeProto::VALUE_NOT_SET:
    default:
      return false;
  }
}

// function to handle type/shape inferencing of a subgraph.
// parameters are the Graph instance for the subgraph, the input types from the control flow node that contains
// the subgraph, and the vector to write the output from the inferencing.
using SubgraphInferencingFunc =
    std::function<Status(const Node&, Graph&, const std::vector<const TypeProto*>&, std::vector<const TypeProto*>&, const Graph::ResolveOptions&)>;

class GraphInferencerImpl : public ONNX_NAMESPACE::GraphInferencer {
 public:
  GraphInferencerImpl(const Node& node, Graph& graph, SubgraphInferencingFunc& inferencing_func, const Graph::ResolveOptions& options)
      : node_(node), graph_(graph), inferencing_func_(inferencing_func), options_(options) {
  }

  // Perform inferencing on the graph contained in GraphInferencer.
  // Returns the graph output types post-inferencing.
  // We ignore input_data currently as the inferencing happens prior to receiving user input.
  std::vector<const TypeProto*> doInferencing(const std::vector<const TypeProto*>& input_types,
                                              const std::vector<const TensorProto*>& /*input_data*/) override {
    std::vector<const TypeProto*> output_types;

    auto status = inferencing_func_(node_, graph_, input_types, output_types, options_);

    if (status != Status::OK()) {
      fail_type_inference("Graph attribute inferencing failed: ", status.ErrorMessage());
    }

    return output_types;
  }

 private:
  const Node& node_;
  Graph& graph_;
  SubgraphInferencingFunc& inferencing_func_;
  const Graph::ResolveOptions& options_;
};

// An implementation of the InferenceContext interface required by operator-specific
// shape inference for onnxruntime graphs.
class InferenceContextImpl : public ONNX_NAMESPACE::InferenceContext {
  using AttributeGraphMap = std::unordered_map<std::string, Graph*>;

 public:
  InferenceContextImpl(Node& node,
                       SubgraphInferencingFunc subgraph_inferencing_func,
                       const Graph& graph,
                       const Graph::ResolveOptions& options) noexcept
      : node_(node),
        subgraph_inferencing_func_(subgraph_inferencing_func),
        graph_(graph),
        options_(options) {
    node_output_types_.resize(node.OutputDefs().size());
  }

  void RunInferencing() {
    auto schema = node_.Op();
    if (nullptr != schema) {
      schema->GetTypeAndShapeInferenceFunction()(*this);
    }
  }

  std::vector<TypeProto> InferredOutputTypes() const { return node_output_types_; }

  const AttributeProto* getAttribute(const std::string& name) const override {
    auto& attribute_value_map = node_.GetAttributes();
    auto iter = attribute_value_map.find(name);
    if (iter == attribute_value_map.end()) {
      return nullptr;
    }
    return &iter->second;
  }

  size_t getNumInputs() const noexcept override {
    return node_.InputDefs().size();
  }

  const TypeProto* getInputType(size_t index) const override {
    const TypeProto* type = nullptr;
    auto p_node_arg = node_.InputDefs().at(index);
    if ((nullptr != p_node_arg) && p_node_arg->Exists()) {
      type = p_node_arg->TypeAsProto();
    }

    return type;
  }

  size_t getNumOutputs() const noexcept override {
    return node_output_types_.size();
  }

  TypeProto* getOutputType(size_t index) override {
    return &node_output_types_[index];
  }

  const TensorProto* getInputData(size_t index) const override {
    auto def = node_.InputDefs()[index];
    if (!def)
      return nullptr;

    // only return data if it's for a constant initializer. checks for outer scope initializers
    // if this is a subgraph and the name isn't found locally.
    const TensorProto* initializer = graph_.GetConstantInitializer(def->Name(), true);
    return initializer;
  }

  // ORT does not implement partial data propagation yet so just return nullptr.
  const TensorShapeProto* getSymbolicInput(size_t) const override {
    return nullptr;
  }

  GraphInferencer* getGraphAttributeInferencer(const std::string& attribute_name) override {
    GraphInferencer* graph_inferencer = nullptr;

    auto* subgraph = node_.GetMutableGraphAttribute(attribute_name);

    if (subgraph) {
      auto inferencer = std::make_unique<GraphInferencerImpl>(node_, *subgraph, subgraph_inferencing_func_, options_);
      graph_inferencer = inferencer.get();
      graph_inferencers_.push_back(std::move(inferencer));
    } else {
      fail_type_inference("No Graph instance was found for attribute ",
                          attribute_name, " in node ", node_.Name());
    }

    return graph_inferencer;
  }

  // XXX: When we changed and kept sparse constant initializers in sparse form,
  // we would adjust this method
  const SparseTensorProto* getInputSparseData(size_t) const override {
    return nullptr;
  }

 private:
  Node& node_;
  // node_output_types_ will be populated by the operator-specific shape inference.
  std::vector<TypeProto> node_output_types_;
  SubgraphInferencingFunc subgraph_inferencing_func_;
  std::vector<std::unique_ptr<GraphInferencerImpl>> graph_inferencers_;
  const Graph& graph_;
  const Graph::ResolveOptions& options_;
};

Status Graph::InferAndVerifySubgraphTypes(const Node& node, Graph& subgraph,
                                          const std::vector<const TypeProto*>& input_types,
                                          std::vector<const TypeProto*>& output_types,
                                          const Graph::ResolveOptions& options) {
  auto status = Status::OK();

  output_types.clear();

  // the spec says all inputs should be provided for the subgraph so default to that first
  auto* subgraph_inputs = &subgraph.GetInputsIncludingInitializers();
  auto num_subgraph_inputs = subgraph_inputs->size();

  if (num_subgraph_inputs != input_types.size()) {
    // we also allow for just the required inputs to be provided to be user friendly due to ONNX requiring
    // initializers to have matching inputs (making them optional inputs that most likely the user doesn't want to
    // override).
    auto& required_subgraph_inputs = subgraph.GetInputs();
    auto num_required_subgraph_inputs = required_subgraph_inputs.size();

    if (num_required_subgraph_inputs != input_types.size()) {
      return ORT_MAKE_STATUS(ONNXRUNTIME, FAIL, "Size mismatch validating subgraph inputs. Got ", input_types.size(),
                             " inputs but subgraph has ", num_subgraph_inputs,
                             " inputs and requires ", num_required_subgraph_inputs,
                             " inputs. Either provide all subgraph inputs, or just the required inputs.");
    }

    subgraph_inputs = &required_subgraph_inputs;
    num_subgraph_inputs = num_required_subgraph_inputs;
  }

  // apply type/shape info to the subgraph's inputs
  for (size_t i = 0; i < num_subgraph_inputs; ++i) {
    const auto* input_type = input_types[i];
    if (input_type == nullptr) {
      // optional input
      continue;
    }

    const auto& subgraph_input = *subgraph_inputs->at(i);

    NodeArg* mutable_nodearg = subgraph.GetNodeArg(subgraph_input.Name());
    status = mutable_nodearg->UpdateTypeAndShape(*input_type, true, options.override_types, subgraph.logger_);
    if (!status.IsOK()) {
      return ORT_MAKE_STATUS(ONNXRUNTIME, FAIL, "Node:", node.Name(), " ", status.ErrorMessage());
    }
  }

  // Apply any current input type/shape information to the Nodes in the subgraph that are implicitly
  // consuming NodeArg's from this scope or higher.
  // The NodeArg's that implicit_input_defs point to would have any type/shape inferencing applied to them
  // by now. As the subgraph is referring to the outer scope NodeArg, we simply replace any information in
  // the subgraph with the details from the outer scope NodeArg.
  const auto& implicit_input_defs = node.GetDefinitions().implicit_input_defs;
  for (const auto* implicit_node_arg : implicit_input_defs) {
    auto subgraph_nodearg = subgraph.GetNodeArg(implicit_node_arg->Name());

    // the implicit input defs may be for a nested subgraph, so it won't necessarily match here.
    // if that is the case, we will update the type/shape information when we descend into the
    // nested subgraph later.
    if (!subgraph_nodearg)
      continue;

    status = subgraph_nodearg->UpdateTypeAndShape(*implicit_node_arg, true, options.override_types, subgraph.logger_);
    if (!status.IsOK()) {
      return ORT_MAKE_STATUS(ONNXRUNTIME, FAIL, "Node:", node.Name(), " ", status.ErrorMessage());
    }

    // all values above us should have a type by now due to ONNX requirements.
    if (subgraph_nodearg->Type() == nullptr)
      return ORT_MAKE_STATUS(ONNXRUNTIME, FAIL, "Subgraph input missing type.");
  }

  // now that we have handled the input types, do the type/shape inferencing for the subgraph
  // to flow the type/shape info through it
  status = subgraph.PerformTypeAndShapeInferencing(options);
  ORT_RETURN_IF_ERROR(status);

  auto& subgraph_outputs = subgraph.GetOutputs();
  for (const auto* output : subgraph_outputs) {
    output_types.push_back(output->TypeAsProto());
  }

  return Status::OK();
}

Status Graph::UpdateShapeInference(Node& node) {
  // We only use this during constant folding, and we don't constant fold control flow nodes.
  ORT_ENFORCE(node.GetAttributeNameToMutableSubgraphMap().empty(),
              "UpdateTypeShapeInference is not intended to be used with control flow nodes containing subgraphs");

  // Whilst the type inferencing will run again we don't allow type overrides due to using the default
  // ResolveOptions settings, so essentially this can only change the shape information.
  return InferAndVerifyTypeMatch(node, *node.Op(), {});
}

// Implementation of type-inference and type-checking for a single node
GSL_SUPPRESS(f .23)  // spurious warning about inferred_type never being checked for null
Status Graph::InferAndVerifyTypeMatch(Node& node, const OpSchema& op, const ResolveOptions& options) {
  auto& node_name = node.Name();

  // if we're building a graph we permit outer scope node args to have no type
  // as the 'real' Resolve at runtime will have type inferencing
  auto is_outer_scope_nodearg = [this](const std::string& name) {
    return outer_scope_node_arg_names_.find(name) != outer_scope_node_arg_names_.cend();
  };

  // <k> index used to navigate node->InputDefs().
  int k = 0;
  std::unordered_map<std::string, DataType> type_parameter_to_type_map;

  for (size_t i = 0; i < node.InputArgCount().size(); ++i) {
    // Number of inputs corresponding to the i-th argument.
    const int arg_count = node.InputArgCount()[i];
    // The i-th formal parameter definition.
    auto op_formal_parameter = op.inputs()[i];

    // Check all <arg_count> actual parameters (corresponding to the k-th input)
    // match the formal parameter definition (i-th argument).
    for (int j = 0; j < arg_count; ++j, ++k) {
      const auto* input_def = node.GetDefinitions().input_defs[k];
      if (!input_def->Exists())
        continue;

      if (input_def->Type() == nullptr) {
        // if we are building a subgraph that uses outer scope values,
        // allow an empty type as it will be copied from the outer scope graph at runtime
        if (is_outer_scope_nodearg(input_def->Name()))
          continue;

        // Logic error: This should not happen if we properly checked that every use has
        // a corresponding def, for which type-inference already produced a valid type
        Status status(ONNXRUNTIME, onnxruntime::common::StatusCode::FAIL,
                      "This is an invalid model. "
                      "Node (" +
                          node_name + ") input arg (" +
                          input_def->Name() + ") does not have type information set by parent node.");
        return status;
      }

      // Verify that the actual parameter's type is one of permitted types of the formal parameter
      DataType input_type = input_def->Type();
      auto& permitted_types = op_formal_parameter.GetTypes();
      if (0 == permitted_types.count(input_type)) {
        std::string null_pointer("(null)");
        if (input_type == nullptr) input_type = &null_pointer;
        // Type error in input model/graph.

        Status status(ONNXRUNTIME, INVALID_GRAPH,
                      "This is an invalid model. "
                      "Type Error: Type '" +
                          *input_type + "' of input parameter (" + input_def->Name() +
                          ") of operator (" + op.Name() + ") in node (" + node_name + ") is invalid.");
        return status;
      }

      // When multiple parameters have the same type-variable, they are all required
      // to have the same type. E.g., when adding tensors A and B, it is an error if
      // input A is of type "tensor(int32)" and B is of type "tensor(float)".
      // For variadic arguments, this verification rule is normally applicable:
      // e.g., Concat/Max/Mean/Min/Sum all require all input tensors to be of same type.
      // However, some ops, like the control-flow constructs (Scan, If, Loop) have variadic
      // inputs and outputs of different types. The check is not applicable to such ops.
      if (op_formal_parameter.GetIsHomogeneous()) {
        auto param_to_type_iter = type_parameter_to_type_map.find(op_formal_parameter.GetTypeStr());
        if (type_parameter_to_type_map.end() == param_to_type_iter) {
          // Bind the corresponding type-parameter's value to the actual type:
          type_parameter_to_type_map[op_formal_parameter.GetTypeStr()] = input_type;
        } else if (param_to_type_iter->second != input_type) {
          // Type error in input model/graph:
          // The type-parameter T is bound to different values for different inputs.
          Status status(ONNXRUNTIME, onnxruntime::common::StatusCode::FAIL,
                        "Type Error: Type parameter (" + op_formal_parameter.GetTypeStr() +
                            ") of Optype (" + op.Name() + ") bound to different types (" + *(param_to_type_iter->second) +
                            " and " + *(input_def->Type()) +
                            " in node (" + node_name + ").");
          return status;
        }
      }
    }
  }

  // Apply ONNX's type/shape inference to this node.
  // This will call InferAndVerifySubgraphTypes if the ONNX level type/shape inferencing for the Node attempts
  // to do subgraph type/shape inferencing (Scan/If/Loop nodes).
  // InferAndVerifySubgraphTypes will call PerformTypeAndShapeInferencing for the subgraph, which will recursively
  // handle type/shape inferencing for it.
  // Once that completes, the outputs from the node containing the subgraph will be updated, and the final values
  // returned here.
  SubgraphInferencingFunc func(Graph::InferAndVerifySubgraphTypes);
  InferenceContextImpl context(node, func, *this, options);

  {
    auto status = Status::OK();
    ORT_TRY {
      context.RunInferencing();
    }
    ORT_CATCH(const std::exception& ex) {
      ORT_HANDLE_EXCEPTION([&]() {
        status = ORT_MAKE_STATUS(ONNXRUNTIME, FAIL, "Node (", node.Name(), ") Op (", node.OpType(), ") ", ex.what());
      });
    }
    ORT_RETURN_IF_ERROR(status);
  }

  const auto& onnx_inferred_types(context.InferredOutputTypes());

  // Infer and verify node output arg type information.
  int i = -1;
  for (auto& output_def : node.MutableDefinitions().output_defs) {
    ++i;
    if (!output_def->Exists()) continue;

    // if the number of actual parameters exceeds the number of formal parameters,
    // then the op has variadic outputs and the trailing extra actual parameters
    // correspond to the last formal parameter. (The ONNX schema verification check
    // would have checked that the corresponding formal parameter is variadic.)

    const int num_formal_params = gsl::narrow_cast<int>(op.outputs().size());
    auto operand_index = std::min(i, num_formal_params - 1);
    auto op_formal_parameter = op.outputs().at(operand_index);

    const TypeProto& onnx_inferred_type = onnx_inferred_types[i];
    DataType existing_type = output_def->Type();
    DataType inferred_type = nullptr;

    // Infer output arg type if it is constrained to be of the same type as some input:
    // For example, the output of "Abs" is of the same type as its input.
    bool homogeneous = op_formal_parameter.GetIsHomogeneous();
    auto input_types_iter = type_parameter_to_type_map.find(op_formal_parameter.GetTypeStr());
    if (homogeneous && (type_parameter_to_type_map.end() != input_types_iter)) {
      inferred_type = input_types_iter->second;
    } else if (1 == op_formal_parameter.GetTypes().size()) {
      // Infer output arg type if operator definition specifies unique output type:
      inferred_type = *(op_formal_parameter.GetTypes().begin());
    } else if (FullyDefinedType(onnx_inferred_type)) {
      // Use output type inferred by ONNX inference
      inferred_type = DataTypeUtils::ToType(onnx_inferred_type);
    } else if (existing_type != nullptr) {
      inferred_type = existing_type;
    } else {
      // This should not happen: indicates incompleteness in ONNX inference.
      Status status(ONNXRUNTIME, onnxruntime::common::StatusCode::FAIL,
                    "Node (" + node_name + ") output arg (" + output_def->Name() + ") type inference failed");
      return status;
    }

    if ((existing_type != inferred_type) && (existing_type != nullptr)) {
      // A type exists for this output but does not match the inferred type.

      if (options.override_types) {
        // Replace existing type by inferred type: for use after graph-transformations
        // that change types of variables such as mixed-precision transformation.
        // Note: This reuses the original shape, with inferred type. Transformations
        // that can affect the shape are not yet supported.

        // The "SetType" call will override the shape information to empty.
        // If the original tensor has shape information, need to set it back.
        if (output_def->Shape()) {
          auto old_shape = *output_def->Shape();
          output_def->SetType(inferred_type);
          output_def->SetShape(old_shape);
        } else {
          output_def->SetType(inferred_type);
        }
      } else
        return Status(ONNXRUNTIME, onnxruntime::common::StatusCode::FAIL,
                      "Type Error: Type (" + *existing_type + ") of output arg (" +
                          output_def->Name() + ") of node (" + node_name +
                          ") does not match expected type (" + *inferred_type + ").");
    }

    if (existing_type == nullptr)
      output_def->SetType(inferred_type);

    // Update output-shape if it was inferred:
    // HasShape()/GetShape() work for tensor types
    // if the behavior changes the below may need adjustment
    if (utils::HasShape(onnx_inferred_type)) {
      if (output_def->Shape() == nullptr) {
        output_def->SetShape(utils::GetShape(onnx_inferred_type));
      } else {
        // we need to merge the shapes as a subgraph may have placeholder dimensions to represent the rank
        // that have no values.
        TypeProto merge_target;
        if (utils::HasTensorType(onnx_inferred_type)) {
          *merge_target.mutable_tensor_type()->mutable_shape() = *output_def->Shape();
        }
#if !defined(DISABLE_OPTIONAL_TYPE)
        else if (utils::HasOptionalTensorType(onnx_inferred_type)) {
          *utils::GetMutableOptionalTypeProto(merge_target)
               ->mutable_tensor_type()
               ->mutable_shape() = *output_def->Shape();
        }
#endif

#if !defined(DISABLE_SPARSE_TENSORS)
        else if (utils::HasSparseTensorType(onnx_inferred_type)) {
          *merge_target.mutable_sparse_tensor_type()->mutable_shape() = *output_def->Shape();
        }
#endif
        auto status = MergeShapeInfo(output_def->Name(), onnx_inferred_type, merge_target, strict_shape_type_inference_, logger_);
        if (!status.IsOK()) {
          return ORT_MAKE_STATUS(ONNXRUNTIME, FAIL, "Node:", node_name, " ", status.ErrorMessage());
        }
        // we may have cleared the shape if there was a mismatch so handle that
        if (utils::HasShape(merge_target))
          output_def->SetShape(utils::GetShape(merge_target));
        else
          output_def->ClearShape();
      }
    }
  }

  return Status::OK();
}

// Apply type-inference and type-checking to all inputs and initializers:
common::Status Graph::TypeCheckInputsAndInitializers() {
  // Check that the type of every input is specified:
  for (auto* graph_input : GetInputs()) {
    if (nullptr == graph_input->Type()) {
      Status status(ONNXRUNTIME, onnxruntime::common::StatusCode::FAIL,
                    "This is an invalid model. "
                    "Model input (" +
                        graph_input->Name() + ") does not have type information.");
      return status;
    }
  }

  // Infer/check type and shape for all initializers from their values
  for (auto& initializer_pair : name_to_initial_tensor_) {
    const std::string& name = initializer_pair.first;
    auto* node_arg = GetNodeArg(name);
    // If node_arg is null, we ignore this as a potentially unused initializer here
    if (nullptr != node_arg) {
      const TensorProto* tensor_proto = initializer_pair.second;
      TypeProto tensor_type;
      tensor_type.mutable_tensor_type()->set_elem_type(tensor_proto->data_type());
      auto initializer_type = DataTypeUtils::ToType(tensor_type);
      auto nodearg_type = node_arg->Type();
      if (nullptr == nodearg_type)
        node_arg->SetType(initializer_type);
      else if (initializer_type != nodearg_type) {
        return ORT_MAKE_STATUS(ONNXRUNTIME, FAIL,
                               "Type Error: Data in initializer '", name, "' has element type ", *initializer_type,
                               " but usage of initializer in graph expects ", *nodearg_type);
      }

      // Set shape accordingly.
      TensorShapeProto inferred_shape;
      for (auto dim : tensor_proto->dims()) {
        inferred_shape.add_dim()->set_dim_value(dim);
      }

      const TensorShapeProto* p_existing_shape = node_arg->Shape();
      if (nullptr == p_existing_shape) {
        // use the inferred shape if this is a constant initializer (cannot be overridden).
        // if not it has a matching graph input, and we prefer the shape info (or lack of info) from the graph input
        if (GetConstantInitializer(name, false) != nullptr) {
          node_arg->SetShape(inferred_shape);
        }
      } else {
        if (p_existing_shape->dim_size() != tensor_proto->dims_size()) {
          return ORT_MAKE_STATUS(ONNXRUNTIME, FAIL,
                                 "Type Error: Shape of initializer ", name, " does not match. ",
                                 *p_existing_shape, " != ", *tensor_proto);
        }

        for (int i = 0; i < p_existing_shape->dim_size(); ++i) {
          auto& d = p_existing_shape->dim(i);
          if (utils::HasDimValue(d) && (d.dim_value() != tensor_proto->dims(i))) {
            return ORT_MAKE_STATUS(ONNXRUNTIME, FAIL,
                                   "Type Error: Shape of initializer ", name, " does not match. ",
                                   *p_existing_shape, " != ", *tensor_proto);
          }
        }
      }
    }
  }

  return Status::OK();
}

Status Graph::VerifyNodeAndOpMatch(const ResolveOptions& options) {
  CheckerContext ctx;
  ctx.set_ir_version(gsl::narrow_cast<int>(IrVersion()));
  ctx.set_opset_imports(DomainToVersionMap());
  ctx.set_schema_registry(schema_registry_.get());
  // Set the parent directory of model path to load external tensors if exist
  ctx.set_model_dir(ToUTF8String(ModelPath().ParentPath().ToPathString()));

  LexicalScopeContext lsc;
  lsc.output_names.insert(resolve_context_.inputs_and_initializers.cbegin(),
                          resolve_context_.inputs_and_initializers.cend());

  // technically we could add values from Node.GetDefinitions().implicit_input_defs on a per-node basis inside
  // the below loop so that we only check against the specific outer dependencies of the node.
  // doing that requires lots of copies of LexicalScopeContext.output_names to clear out the per-Node values
  // after each loop. instead add all the outer scope values upfront so we can just accumulate new inner scope values
  // during each loop iteration.
  lsc.output_names.insert(resolve_context_.outer_scope_node_args.cbegin(),
                          resolve_context_.outer_scope_node_args.cend());

  // we may have some locally defined outer scope args if we're in the middle of constructing a subgraph
  // and need to call Resolve
  lsc.output_names.insert(outer_scope_node_arg_names_.cbegin(), outer_scope_node_arg_names_.cend());

  for (auto node_index : nodes_in_topological_order_) {
    // Node verification.
    auto& node = *GetNode(node_index);

    NodeProto node_proto;
    node.ToProto(node_proto);
    const auto& node_name = node.Name();

    if (!node.Op()) {
      {
        auto status = Status::OK();
        ORT_TRY {
          checker::check_node(node_proto, ctx, lsc);
        }
        ORT_CATCH(const std::exception& ex) {
          ORT_HANDLE_EXCEPTION([&]() {
            status = ORT_MAKE_STATUS(ONNXRUNTIME, INVALID_GRAPH,
                                     "This is an invalid model. In Node, ", node, ", Error ", ex.what());
          });
        }
        ORT_RETURN_IF_ERROR(status);
      }

      SetOpSchemaFromRegistryForNode(node);

      if (!node.op_) {
        // check whether it refer to a function.
        std::string func_identifier = function_utils::GetFunctionIdentifier(node.Domain(), node.OpType());
        const auto& model_local_func_templates = owning_model_.GetModelLocalFunctionTemplates();
        auto iter = model_local_func_templates.find(func_identifier);
        if (iter != model_local_func_templates.end()) {
          // This node has a model local function proto.
          node.SetFunctionTemplate(*(iter->second));
        }
      }

      if (!node.op_) {
        return Status(ONNXRUNTIME, onnxruntime::common::StatusCode::FAIL, "Fatal error: " + node.OpType() + " is not a registered function/op");
      }

      // For ops without schema (like model local functions set the since version after constructing the schema.
      // schema construction will happen during function body initialization.
      if (node.since_version_ == -1) {
        node.since_version_ = node.op_->since_version();
      }
<<<<<<< HEAD
    }

=======
    } 
   
>>>>>>> 084165c7
    ORT_RETURN_IF_ERROR(node.UpdateInputArgCount());

    // currently an Op is required by ValidateVersion, so we use gsl::not_null to validate that.
    // This may change in the future to allow a null Op
    const gsl::not_null<const OpSchema*> p_op{node.Op()};

    // Attribute verification and fill node attribute with
    // default value defined in operator definition if needed.
    // Fill node attribute with default value specified in operator definition if any.
    const auto& node_attributes = node.GetAttributes();
    for (const auto& attr_def : p_op->attributes()) {
      auto node_attr_iter = node_attributes.find(attr_def.first);
      if (node_attributes.end() == node_attr_iter) {
        // The attribute was not specified in the node.
        if (!attr_def.second.required) {
          if (utils::HasName(attr_def.second.default_value)) {
            assert(attr_def.first == attr_def.second.default_value.name());
            // Set default value to the node attributes.
            node.AddAttributeProto(attr_def.second.default_value);
          }
          // TODO: Handle optional attribute but no default value specified in op definition.
        } else {
          Status status(ONNXRUNTIME, onnxruntime::common::StatusCode::FAIL,
                        "This is an invalid model. "
                        "Node (" +
                            node_name + ") attribute (" + attr_def.first +
                            ") is required but not specified.");
          return status;
        }
      }
    }

    NO_CHANGE_ON_SYNC_FLAG(ORT_RETURN_IF_ERROR(InferAndVerifyTypeMatch(node, *p_op, options)));

    // Accumulate output names of the iterated Node
    for (auto& output_name : node_proto.output()) {
      lsc.output_names.insert(output_name);
    }
  }

  // verify subgraphs
  for (auto node_index : nodes_in_topological_order_) {
    auto& node = *GetNode(node_index);
    for (auto& entry : node.GetAttributeNameToMutableSubgraphMap()) {
      Graph* subgraph = entry.second;
      ORT_RETURN_IF_ERROR(subgraph->VerifyNodeAndOpMatch(options));
    }
  }

  return Status::OK();
}

Status Graph::VerifyInputAndInitializerNames() {
  std::unordered_set<std::string>& inputs_and_initializers = resolve_context_.inputs_and_initializers;

  for (auto* input : GetInputs()) {
    auto result = inputs_and_initializers.insert(input->Name());
    if (!result.second) {
      Status status(ONNXRUNTIME, onnxruntime::common::StatusCode::FAIL,
                    "Error: Duplicate definition-site for (" + input->Name() + ").");
      return status;
    }
  }

  for (auto& initializer_pair : name_to_initial_tensor_) {
    GSL_SUPPRESS(es .84)
    inputs_and_initializers.insert(initializer_pair.first);
    // Initializers are expected to be included in inputs (according to ONNX spec).
    // onnxruntime relaxes this constraint. No duplicate-name check here.
  }

  return Status::OK();
}

Status Graph::InitInputsInitializersOutputs() {
  resolve_context_.Clear();

  // clear the previous relationships, as we re-create them when resolving.
  // same applies to the implicit input defs as they are built from any subgraphs within this graph.
  for (auto& node : Nodes()) {
    node.MutableRelationships().Clear();
    node.MutableDefinitions().implicit_input_defs.clear();
  }

  // add the subgraph pointers to the resolve context.
  for (auto& node : Nodes()) {
    auto& subgraphs = node.MutableSubgraphs();
    if (!subgraphs.empty()) {
      resolve_context_.nodes_with_subgraphs.insert(&node);
    }
  }

  ORT_RETURN_IF_ERROR(SetGraphInputsOutputs());
  ORT_RETURN_IF_ERROR(VerifyInputAndInitializerNames());
  ORT_RETURN_IF_ERROR(VerifyNoDuplicateName());

  return Status::OK();
}

Status Graph::PerformTypeAndShapeInferencing(const ResolveOptions& options) {
  ORT_RETURN_IF_ERROR(TypeCheckInputsAndInitializers());

  // type/shape inferencing on the nodes is done recursively as we need subgraph outputs
  // to be applied to Node outputs for the node containing the subgraph.
  // Call path is
  // VerifyNodeAndOpMatch
  //   Iterates Nodes
  //     Runs ONNX type/shape inferencing for each Node
  //      - If it hits a node with a subgraph, InferenceContext::getGraphAttributeInferencer is called
  //        by the ONNX level type/shape inferencing, which updates the subgraph inputs using GraphInferencerImpl
  //      - GraphInferencerImpl::doInferencing calls PerformTypeShapeInferencing to execute type/shape inferencing
  //        for all nodes in the subgraph. This leads to recursively handling all subgraphs contained in the node.
  //      - once we finish processing the subgraph/s we apply resultant type/shape information to the outputs
  //        of the node that contains the subgraph.
  ORT_RETURN_IF_ERROR(VerifyNodeAndOpMatch(options));

  return Status::OK();
}

void Graph::FindAllSubgraphs(std::vector<Graph*>& subgraphs) {
  for (auto& node : Nodes()) {
    for (auto& subgraph : node.MutableSubgraphs()) {
      subgraphs.push_back(subgraph.get());
      subgraph->FindAllSubgraphs(subgraphs);
    }
  }
}

Status Graph::ForThisAndAllSubgraphs(const std::vector<Graph*>& subgraphs, std::function<Status(Graph&)> func) {
  auto status = func(*this);
  ORT_RETURN_IF_ERROR(status);

  for (auto& subgraph : subgraphs) {
    status = func(*subgraph);
    ORT_RETURN_IF_ERROR(status);
  }

  return status;
}

Status Graph::Resolve(const ResolveOptions& options) {
  if (parent_graph_) {
    // Resolve must start at the top level graph in-order to handle outer scope
    // connections correctly, so recurse up to that level to start
    return parent_graph_->Resolve(options);
  }

  // find all subgraphs including nested ones.
  std::vector<Graph*> all_subgraphs;
  FindAllSubgraphs(all_subgraphs);

  bool subgraphs_need_resolve = std::any_of(all_subgraphs.cbegin(), all_subgraphs.cend(),
                                            [](const Graph* graph) {
                                              return graph->GraphResolveNeeded();
                                            });

  if (!GraphResolveNeeded() && !subgraphs_need_resolve) {
    return Status::OK();
  }

  // init all graph/subgraphs. non-recursive.
  auto init_func = [](Graph& graph) { return graph.InitInputsInitializersOutputs(); };
  ORT_RETURN_IF_ERROR(ForThisAndAllSubgraphs(all_subgraphs, init_func));

  // recursively set the outer scope node args.
  ORT_RETURN_IF_ERROR(SetOuterScopeNodeArgs(resolve_context_.outer_scope_node_args));

  std::unordered_set<std::string> outer_scope_node_args_consumed;

  // recursively build connections between nodes in this graph and all subgraphs
  ORT_RETURN_IF_ERROR(BuildConnections(outer_scope_node_args_consumed));
  ORT_ENFORCE(outer_scope_node_args_consumed.empty(),
              "Shouldn't be possible to have NodeArgs that haven't been handled already.");

  // topological sort of this and any subgraphs is non-recursive
  auto topo_sort_func = [](Graph& graph) { return graph.PerformTopologicalSortAndCheckIsAcyclic(); };
  ORT_RETURN_IF_ERROR(ForThisAndAllSubgraphs(all_subgraphs, topo_sort_func));

  // type/shape validation and inferencing on this and any subgraphs
  // recurses into subgraphs via the ONNX checker, which descends into the GraphProto in node attributes
  // which define a subgraph.
  ORT_RETURN_IF_ERROR(PerformTypeAndShapeInferencing(options));

  // perform the final steps for this graph and all subgraphs
  auto finalize_func = [&options](Graph& graph) {
            graph.CleanUnusedInitializersAndNodeArgs(options.initializer_names_to_preserve);
            graph.GraphResolveNeeded(false);

            // if we are resolving immediately after loading from a GraphProto, we don't need to
            // do a proto sync
            if (options.no_proto_sync_required) {
                graph.GraphProtoSyncNeeded(false);
            }

            return Status::OK(); };

  ORT_RETURN_IF_ERROR(ForThisAndAllSubgraphs(all_subgraphs, finalize_func));

  ++num_resolves_;

  return Status::OK();
}

void Graph::SetName(const std::string& name) {
  graph_proto_->set_name(name);
}

void Graph::SetDescription(const std::string& description) {
  graph_proto_->set_doc_string(description);
}

#endif  // !defined(ORT_MINIMAL_BUILD)

#if !defined(ORT_MINIMAL_BUILD) || defined(ORT_EXTENDED_MINIMAL_BUILD)
void Graph::AddInitializedTensor(const TensorProto& tensor) {
  auto existing = name_to_initial_tensor_.find(tensor.name());
  if (existing != name_to_initial_tensor_.cend()) {
    ORT_ENFORCE(existing->second == &tensor,
                "AddInitializedTensor already has tensor with name ", tensor.name(), " but different TensorProto.");
    return;
  }

  const gsl::not_null<TensorProto*> tensor_added{graph_proto_->add_initializer()};
  *(tensor_added) = tensor;
  name_to_initial_tensor_[tensor.name()] = tensor_added;
  SetGraphResolveNeeded();
  if (!is_loaded_from_model_file_ && GetNodeArg(tensor.name()) == nullptr) {
    // make sure there is a NodeArg for the initializer as SetGraphInputsOutputs may add it to the graph inputs.
    // the shape will be set to the correct value in TypeCheckInputsAndInitializers as we don't yet know whether there
    // will be a matching graph input for this initializer (we prefer shape info from the graph input).
    TypeProto t;
    t.mutable_tensor_type()->set_elem_type(tensor.data_type());

    ORT_IGNORE_RETURN_VALUE(GetOrCreateNodeArg(tensor.name(), &t));
  }
}
#endif  // !defined(ORT_MINIMAL_BUILD) || defined(ORT_EXTENDED_MINIMAL_BUILD)

const std::string& Graph::Name() const noexcept {
  return graph_proto_->name();
}

const std::string& Graph::Description() const noexcept {
  return graph_proto_->doc_string();
}

const Path& Graph::ModelPath() const {
  return owning_model_.ModelPath();
}

template <typename T, typename TIter>
static void RemoveRepeatedFieldEntry(T& repeated_field, const TIter& entry_to_remove) {
  auto num_entries = repeated_field.size();
  if (num_entries > 1) {
    // swap the entry being deleted with the last one, and delete it.
    // we do this so we don't have to move all the entries past the one being deleted down one.
    auto slot = entry_to_remove - repeated_field.begin();
    auto last_entry = repeated_field.end() - 1;
    repeated_field.SwapElements(gsl::narrow<int>(slot), gsl::narrow<int>(num_entries - 1));
    repeated_field.erase(last_entry);
  } else {
    repeated_field.erase(entry_to_remove);
  }
}

bool Graph::IsInitializedTensor(const std::string& name) const {
  return name_to_initial_tensor_.count(name) > 0;
}

#if !defined(DISABLE_SPARSE_TENSORS)
bool Graph::IsSparseInitializer(const std::string& name) const {
  return sparse_tensor_names_.count(name) > 0;
}
#endif

void Graph::RemoveInitializedTensor(const std::string& tensor_name) {
  bool found = false;
  auto iter = name_to_initial_tensor_.find(tensor_name);
  found = iter != name_to_initial_tensor_.end();
  if (found) {
    name_to_initial_tensor_.erase(iter);
#if !defined(DISABLE_SPARSE_TENSORS)
    sparse_tensor_names_.erase(tensor_name);
#endif
    SetGraphResolveNeeded();
  } else {
#if !defined(DISABLE_SPARSE_TENSORS)
    ORT_ENFORCE(sparse_tensor_names_.count(tensor_name) == 0, "sparse_tensor_names_ not in sync with name_to_initial_tensor_");
#endif
  }

  auto& mutable_initializers = *(graph_proto_->mutable_initializer());
  auto proto_entry = std::find_if(mutable_initializers.begin(), mutable_initializers.end(),
                                  [&tensor_name](const TensorProto& entry) { return entry.name() == tensor_name; });

  if (proto_entry != mutable_initializers.end()) {
    RemoveRepeatedFieldEntry(mutable_initializers, proto_entry);
  } else {
    // these should always be in sync as the pointer in name_to_initial_tensor_ is to memory owned by graph_proto_
    ORT_ENFORCE(!found, "graph_proto_ is not in sync with name_to_initial_tensor_.");
  }
}

#if !defined(ORT_MINIMAL_BUILD)
Status Graph::ReplaceInitializedTensorImpl(ONNX_NAMESPACE::TensorProto new_initializer, bool is_external) {
  // name_to_initial_tensor_ maps from name to const TensorProto*, so we first
  // look up the const pointer by name, then find and modify the mutable
  // pointed-to TensorProto in graph_proto_.
  const auto& initializer_name = new_initializer.name();
  const auto name_to_initializer_it = name_to_initial_tensor_.find(initializer_name);
  ORT_RETURN_IF_NOT(name_to_initializer_it != name_to_initial_tensor_.end(),
                    "Failed to find existing initializer with name ", initializer_name, ".");

  const auto& old_initializer = *(name_to_initializer_it->second);

  auto dims_eq = [&old_initializer, &new_initializer]() {
    if (old_initializer.dims_size() != new_initializer.dims_size()) return false;
    for (int i = 0; i < old_initializer.dims_size(); ++i) {
      if (old_initializer.dims(i) != new_initializer.dims(i)) return false;
    }
    return true;
  };

  ORT_RETURN_IF_NOT(!is_external || utils::HasExternalData(old_initializer), "Trying to replace non-external initializer with external data");

  ORT_RETURN_IF_NOT(dims_eq(), "Replacement tensor's dimensions do not match.");
  ORT_RETURN_IF_NOT(old_initializer.data_type() == new_initializer.data_type(),
                    "Replacement tensor's data type does not match.");

  auto& mutable_initializers = *(graph_proto_->mutable_initializer());
  // use cheaper pointer comparison to find old entry
  auto existing_entry = std::find(mutable_initializers.pointer_begin(), mutable_initializers.pointer_end(),
                                  &old_initializer);

  // these should always be in sync as the pointer in name_to_initial_tensor_ is to memory owned by graph_proto_
  ORT_ENFORCE(existing_entry != mutable_initializers.pointer_end(),
              "graph_proto_ is not in sync with name_to_initial_tensor_");

  **existing_entry = std::move(new_initializer);

  return Status::OK();
}

Status Graph::ReplaceInitializedTensor(ONNX_NAMESPACE::TensorProto new_initializer) {
  return ReplaceInitializedTensorImpl(std::move(new_initializer), false);
}

#if !defined(DISABLE_EXTERNAL_INITIALIZERS)
Status Graph::InjectExternalInitializedTensors(const InlinedHashMap<std::string, OrtValue>& external_initializers) {
  for (const auto& e : external_initializers) {
    const auto& name = e.first;
    const OrtValue& ort_value = e.second;
    auto tensor_proto = utils::TensorToTensorProto(ort_value.Get<Tensor>(), name);
    ORT_RETURN_IF_ERROR(ReplaceInitializedTensorImpl(std::move(tensor_proto), true));
    LOGS(logger_, INFO) << "Replaced external initializer: " << name;
  }
  return Status::OK();
}
#endif  // DISABLE_EXTERNAL_INITIALIZERS

#endif  // !defined(ORT_MINIMAL_BUILD)

bool Graph::GetInitializedTensor(const std::string& tensor_name, const TensorProto*& value) const {
  auto iter = name_to_initial_tensor_.find(tensor_name);
  if (name_to_initial_tensor_.end() == iter) {
    value = nullptr;
    return false;
  }
  value = iter->second;
  return true;
}

void Graph::CleanAllInitializedTensors() noexcept {
  name_to_initial_tensor_.clear();
#if !defined(DISABLE_SPARSE_TENSORS)
  sparse_tensor_names_.clear();
#endif

  // Clearing RepeatedPtrFields does not free objects' memory. The memory is retained
  // and can be reused. Need to explicitly release the cleared objects and free the
  // memory.
  graph_proto_->mutable_initializer()->Clear();
  const int num_cleared = graph_proto_->initializer().ClearedCount();
  for (int i = 0; i < num_cleared; i++) {
    delete graph_proto_->mutable_initializer()->ReleaseCleared();
  }
}

const ONNX_NAMESPACE::TensorProto* Graph::GetConstantInitializer(const std::string& initializer_name,
                                                                 bool check_outer_scope) const {
  const ONNX_NAMESPACE::TensorProto* initializer = nullptr;
  if (GetInitializedTensor(initializer_name, initializer)) {
    if (CanOverrideInitializer()) {
      const auto& graph_inputs = GetInputsIncludingInitializers();
      bool is_constant = std::none_of(graph_inputs.cbegin(), graph_inputs.cend(),
                                      [&initializer_name](const NodeArg* input) {
                                        return input->Name() == initializer_name;
                                      });

      if (!is_constant) {
        initializer = nullptr;
      }
    }
  } else if (check_outer_scope && IsSubgraph()) {
    // make sure there's not a local value with the same name. if there is it shadows any initializer in outer scope.
    if (IsOuterScopeValue(initializer_name)) {
      initializer = parent_graph_->GetConstantInitializer(initializer_name, check_outer_scope);
    }
  }

  return initializer;
}

const ONNX_NAMESPACE::TensorProto* Graph::GetInitializer(const std::string& initializer_name,
                                                         bool check_outer_scope) const {
  const ONNX_NAMESPACE::TensorProto* initializer = nullptr;
  if (GetInitializedTensor(initializer_name, initializer)) {
    return initializer;
  } else if (check_outer_scope && IsSubgraph()) {
    // make sure there's not a local value with the same name. if there is it shadows any initializer in outer scope.
    if (IsOuterScopeValue(initializer_name)) {
      initializer = parent_graph_->GetInitializer(initializer_name, check_outer_scope);
    }
  }

  return initializer;
}

#if !defined(ORT_MINIMAL_BUILD)
void Graph::AddValueInfo(const NodeArg* new_value_info) {
  NodeArg* node_arg = GetNodeArg(new_value_info->Name());
  ORT_ENFORCE(node_arg && node_arg == new_value_info, "Error: trying to add an value info that are no in graph.");
  value_info_.insert(new_value_info);
}

std::vector<NodeArg*> Graph::CreateNodeArgs(const google::protobuf::RepeatedPtrField<std::string>& names,
                                            const ArgNameToTypeMap& name_to_type_map) {
  const auto name_to_type_map_end = name_to_type_map.end();
  std::vector<NodeArg*> results;
  results.reserve(names.size());

  for (auto& name : names) {
    const TypeProto* type = nullptr;

    auto name_to_type_iter = name_to_type_map.find(name);
    if (name_to_type_iter != name_to_type_map_end) {
      // This node input arg type/shape does exist in graph proto.
      // Assign type/shape information to node input arg.
      type = &(name_to_type_iter->second);
    }

    auto node_arg = &GetOrCreateNodeArg(name, type);
    results.push_back(node_arg);
  }

  return results;
}

Node& Graph::AddNode(const Node& other) {
  const auto& definitions = other.GetDefinitions();

  auto& new_node = AddNode(other.Name(), other.OpType(), other.Description(),
                           definitions.input_defs,
                           definitions.output_defs,
                           &other.GetAttributes(),
                           other.Domain());

  return new_node;
}

Node& Graph::AddNode(const NodeProto& node_proto,
                     const ArgNameToTypeMap& name_to_type_map) {
  auto input_defs = CreateNodeArgs(node_proto.input(), name_to_type_map);
  auto output_defs = CreateNodeArgs(node_proto.output(), name_to_type_map);

  const int num_attributes = node_proto.attribute_size();
  NodeAttributes attributes;
  attributes.reserve(num_attributes);

  for (int i = 0; i < num_attributes; ++i) {
    auto& attr = node_proto.attribute(i);
    attributes[attr.name()] = attr;
  }

  return AddNode(node_proto.name(),
                 node_proto.op_type(),
                 node_proto.doc_string(),
                 input_defs,
                 output_defs,
                 &attributes,
                 node_proto.domain());
}

static flatbuffers::Offset<flatbuffers::Vector<flatbuffers::Offset<flatbuffers::String>>>
SaveInputsOutputsToOrtFormat(flatbuffers::FlatBufferBuilder& builder, const std::vector<const NodeArg*>& src) {
  std::vector<flatbuffers::Offset<flatbuffers::String>> vec(src.size());
  std::transform(src.cbegin(), src.cend(), vec.begin(),
                 [&builder](const NodeArg* entry) {
                   return builder.CreateSharedString(entry->Name());
                 });
  return builder.CreateVector(vec);
}

common::Status Graph::SaveToOrtFormat(flatbuffers::FlatBufferBuilder& builder,
                                      flatbuffers::Offset<fbs::Graph>& fbs_graph) const {
  auto inputs = SaveInputsOutputsToOrtFormat(builder, graph_inputs_including_initializers_);
  auto outputs = SaveInputsOutputsToOrtFormat(builder, graph_outputs_);

#if !defined(DISABLE_SPARSE_TENSORS)
  std::vector<flatbuffers::Offset<fbs::SparseTensor>> sparse_initializers_data;
  sparse_initializers_data.reserve(sparse_tensor_names_.size());
#endif
  const auto sparse_end = sparse_tensor_names_.end();

  std::vector<flatbuffers::Offset<fbs::Tensor>> initializers_data;
#if !defined(DISABLE_SPARSE_TENSORS)
  assert(sparse_tensor_names_.size() <= name_to_initial_tensor_.size());
  initializers_data.reserve(name_to_initial_tensor_.size() - sparse_tensor_names_.size());
#else
  initializers_data.reserve(name_to_initial_tensor_.size());
#endif
  const auto& model_path = ModelPath();

  for (const auto& pair : name_to_initial_tensor_) {
    if (sparse_tensor_names_.find(pair.first) == sparse_end) {
      flatbuffers::Offset<fbs::Tensor> fbs_tensor;
      ORT_RETURN_IF_ERROR(
          fbs::utils::SaveInitializerOrtFormat(builder, *pair.second, model_path, fbs_tensor));
      initializers_data.push_back(fbs_tensor);
    }
#if !defined(DISABLE_SPARSE_TENSORS)
    else {
      SparseTensorProto sparse_initializer;
      ORT_RETURN_IF_ERROR(utils::DenseTensorToSparseTensorProto(*pair.second, model_path, sparse_initializer));
      flatbuffers::Offset<fbs::SparseTensor> fbs_sparse_tensor;
      ORT_RETURN_IF_ERROR(
          fbs::utils::SaveSparseInitializerOrtFormat(builder, sparse_initializer, model_path, fbs_sparse_tensor));
      sparse_initializers_data.push_back(fbs_sparse_tensor);
    }
#endif
  }
#if !defined(DISABLE_SPARSE_TENSORS)
  auto sparse_initializers = builder.CreateVector(sparse_initializers_data);
#endif
  auto initializers = builder.CreateVector(initializers_data);

  std::vector<flatbuffers::Offset<fbs::ValueInfo>> node_args_data;
  node_args_data.reserve(node_args_.size());
  for (const auto& pair : node_args_) {
    flatbuffers::Offset<fbs::ValueInfo> fbs_val_info;
    ORT_RETURN_IF_ERROR(
        fbs::utils::SaveValueInfoOrtFormat(builder, pair.second->ToProto(), fbs_val_info));
    node_args_data.push_back(fbs_val_info);
  }
  auto node_args = builder.CreateVector(node_args_data);

  std::vector<flatbuffers::Offset<fbs::Node>> nodes_vec;
  std::vector<flatbuffers::Offset<fbs::NodeEdge>> node_edges_vec;
  node_edges_vec.reserve(nodes_.size());
  for (const auto& node : nodes_) {
    if (node != nullptr) {
      flatbuffers::Offset<fbs::Node> fbs_node;
      ORT_RETURN_IF_ERROR(node->SaveToOrtFormat(builder, fbs_node));
      nodes_vec.push_back(fbs_node);
      node_edges_vec.push_back(node->SaveEdgesToOrtFormat(builder));
    }
  }
  auto nodes = builder.CreateVector(nodes_vec);
  auto node_edges = builder.CreateVector(node_edges_vec);

#if !defined(ORT_MINIMAL_BUILD) || defined(ORT_EXTENDED_MINIMAL_BUILD)
  auto runtime_optimizations = flatbuffers::Offset<fbs::RuntimeOptimizations>{};  // null value
  if (!RuntimeOptimizations().IsEmpty()) {
    flatbuffers::Offset<RuntimeOptimizationRecordContainer::FbsRuntimeOptimizationRecordContainer>
        runtime_optimization_records;
    ORT_RETURN_IF_ERROR(RuntimeOptimizations().SaveToOrtFormat(builder, runtime_optimization_records));
    runtime_optimizations = fbs::CreateRuntimeOptimizations(builder, runtime_optimization_records);
  }
#endif

  fbs::GraphBuilder gb(builder);
  gb.add_initializers(initializers);
  gb.add_node_args(node_args);
  gb.add_nodes(nodes);
  gb.add_max_node_index(gsl::narrow_cast<uint32_t>(nodes_.size()));
  gb.add_node_edges(node_edges);
  gb.add_inputs(inputs);
  gb.add_outputs(outputs);
#if !defined(DISABLE_SPARSE_TENSORS)
  gb.add_sparse_initializers(sparse_initializers);
#endif
#if !defined(ORT_MINIMAL_BUILD) || defined(ORT_EXTENDED_MINIMAL_BUILD)
  gb.add_runtime_optimizations(runtime_optimizations);
#endif
  fbs_graph = gb.Finish();
  return Status::OK();
}
#endif  // !defined(ORT_MINIMAL_BUILD)

#if !defined(ORT_MINIMAL_BUILD) || defined(ORT_EXTENDED_MINIMAL_BUILD)
std::string Graph::GenerateNodeArgName(const std::string& base_name) {
  std::string new_name = base_name;
  // Check if new_name has been used in as any of node_args_' names.
  // Check if new_name has been generated by this function.
  // If both are not, add new_name into name set and return the new_name
  // as the generated name. Otherwise, keep generating new names.
  while (node_args_.find(new_name) != node_args_.end() ||
         generated_node_arg_names_.find(new_name) != generated_node_arg_names_.end()) {
    std::ostringstream str;
    str << base_name << "_token_" << name_generator_++;
    new_name = str.str();
  }

  generated_node_arg_names_.insert(new_name);
  return new_name;
}

std::string Graph::GenerateNodeName(const std::string& base_name) {
  // Define name-checking function for node name.
  // Return true if the input name hasn't been used. Otherwise, return false.
  auto name_is_ok = [&](const std::string name) {
    for (auto it = nodes_.begin(); it != nodes_.end(); ++it) {
      if (*it == nullptr) {
        continue;
      }
      if (it->get()->Name() != name) {
        continue;
      }
      // Find a matched name so we cannot reuse the input name.
      return false;
    }

    if (generated_node_names_.find(name) != generated_node_names_.end()) {
      // Find a matched name so we cannot reuse the input name.
      return false;
    }

    // The input name can be reused.
    return true;
  };

  // Start with the input name.
  std::string new_name = base_name;

  while (!name_is_ok(new_name)) {
    std::ostringstream str;
    str << base_name << "_token_" << name_generator_++;
    new_name = str.str();
  }

  // Make sure this new_name is not going to be reused.
  generated_node_names_.insert(new_name);

  return new_name;
}

Node& Graph::AddNode(const std::string& name,
                     const std::string& op_type,
                     const std::string& description,
                     gsl::span<NodeArg* const> input_args,
                     gsl::span<NodeArg* const> output_args,
                     const NodeAttributes* attributes,
                     const std::string& domain) {
  std::vector<NodeArg*> inputs;
  std::vector<NodeArg*> outputs;
  inputs.resize(input_args.size());
  outputs.resize(output_args.size());
  int i = 0;
  for (auto input_arg : input_args) {
    inputs[i++] = &GetOrCreateNodeArg(input_arg->Name(), input_arg->TypeAsProto());
  }
  i = 0;
  for (auto output_arg : output_args) {
    outputs[i++] = &GetOrCreateNodeArg(output_arg->Name(), output_arg->TypeAsProto());
  }

  const gsl::not_null<Node*> node = AllocateNode();
  node->Init(name, op_type, description, inputs, outputs, attributes, domain);
  if (0 != op_type.compare(kNoOp)) {
    GraphProtoSyncNeeded(true);
  }

  return *node;
}

bool Graph::RemoveNode(NodeIndex p_index) {
  auto node = GetNode(p_index);
  if (nullptr == node) {
    return false;
  }

  // Node must be disconnected from any downstream nodes before removal
  ORT_ENFORCE(node->GetOutputEdgesCount() == 0, "Can't remove node ", node->Name(), " as it still has output edges.");

  // Remove all input edges.
  // Need to copy the edge info first so we can remove the real edges while iterating the copy of edge info.
  auto input_edges = node->GetRelationships().input_edges;

  for (auto& input_edge : input_edges) {
    RemoveEdge(input_edge.GetNode().Index(), p_index, input_edge.GetSrcArgIndex(), input_edge.GetDstArgIndex());
  }

  return ReleaseNode(p_index);
}
#endif  // !defined(ORT_MINIMAL_BUILD) || defined(ORT_EXTENDED_MINIMAL_BUILD)

#if !defined(ORT_MINIMAL_BUILD)
bool Graph::AddControlEdge(NodeIndex src_node_index, NodeIndex dst_node_index) {
  if (nodes_.size() <= src_node_index ||
      nodes_.size() <= dst_node_index ||
      nullptr == nodes_[src_node_index] ||
      nullptr == nodes_[dst_node_index]) {
    // Invalid node indexes specified.
    return false;
  }

  GSL_SUPPRESS(es .84) {  // ignoring return from insert()
    nodes_[src_node_index]->MutableRelationships().output_edges.insert(Node::EdgeEnd(*nodes_[dst_node_index]));
    nodes_[dst_node_index]->MutableRelationships().input_edges.insert(Node::EdgeEnd(*nodes_[src_node_index]));
    nodes_[dst_node_index]->MutableRelationships().control_inputs.insert(nodes_[src_node_index]->Name());
  }

  return true;
}

const ONNX_NAMESPACE::GraphProto& Graph::ToGraphProto() {
  if (!GraphProtoSyncNeeded()) {
    return *graph_proto_;
  }

  // Nodes.
  ToGraphProtoInternal(*graph_proto_);

  GraphProtoSyncNeeded(false);

  return *graph_proto_;
}

ONNX_NAMESPACE::GraphProto Graph::ToGraphProto() const {
#if !defined(DISABLE_SPARSE_TENSORS)
  if (!GraphProtoSyncNeeded() && sparse_tensor_names_.empty()) {
    return *graph_proto_;
  }
#else
  if (!GraphProtoSyncNeeded()) {
    return *graph_proto_;
  }
#endif

  GraphProto result;
  ToGraphProtoInternal(result);
  // Path of the owning model
  // This is used for constructing full path for external data
  // if it exists

#if !defined(DISABLE_SPARSE_TENSORS)
  const auto& model_path = ModelPath();
  // We want to make sure that sparse initializers do not appear
  // as dense duplicates within the initializers list.
  if (!sparse_tensor_names_.empty()) {
    const auto sparse_end = sparse_tensor_names_.end();
    auto* mutable_initializer = result.mutable_initializer();
    for (const auto& initializer : graph_proto_->initializer()) {
      if (sparse_end == sparse_tensor_names_.find(initializer.name())) {
        *mutable_initializer->Add() = initializer;
      } else {
        auto& sparse_initializer = *result.add_sparse_initializer();
        auto status = utils::DenseTensorToSparseTensorProto(initializer, model_path, sparse_initializer);
        ORT_ENFORCE(status.IsOK(), "Failed to convert dense initializer to sparse");
      }
    }
  } else {
    *result.mutable_initializer() = graph_proto_->initializer();
  }
#else
  *result.mutable_initializer() = graph_proto_->initializer();
#endif

  return result;
}

ONNX_NAMESPACE::GraphProto Graph::ToGraphProtoWithExternalInitializers(const std::string& external_file_name,
                                                                       size_t initializer_size_threshold) const {
  GraphProto result;
  ToGraphProtoInternal(result);

  std::ofstream external_stream(external_file_name, std::ofstream::out | std::ofstream::binary);
  ORT_ENFORCE(external_stream.is_open());
  int64_t external_offset = 0;

  // Add the initializers to the result graph.
#if !defined(DISABLE_SPARSE_TENSORS)
  const auto& model_path = ModelPath();
  const auto sparse_end = sparse_tensor_names_.end();
#endif

  for (const auto& initializer : graph_proto_->initializer()) {
#if !defined(DISABLE_SPARSE_TENSORS)
    if (sparse_end != sparse_tensor_names_.find(initializer.name())) {
      // Sparse tensors are added to the ONNX file.
      auto& sparse_initializer = *result.add_sparse_initializer();
      auto status = utils::DenseTensorToSparseTensorProto(initializer, model_path, sparse_initializer);
      ORT_ENFORCE(status.IsOK(), "Failed to convert dense initializer to sparse");
    } else {
#endif
      // Dense tensors larger than the threshold are added to the external file.
      TensorProto* output_proto = result.add_initializer();

      std::vector<uint8_t> raw_data;
      ORT_THROW_IF_ERROR(utils::UnpackInitializerData(initializer, Path(), raw_data));
      size_t tensor_bytes_size = raw_data.size();
      if (tensor_bytes_size < initializer_size_threshold) {
        *output_proto = initializer;
        continue;
      }

      for (size_t index = 0; index != tensor_bytes_size; ++index) {
        external_stream << raw_data[index];
      }

      output_proto->set_data_location(ONNX_NAMESPACE::TensorProto_DataLocation::TensorProto_DataLocation_EXTERNAL);
      ONNX_NAMESPACE::StringStringEntryProto* location = output_proto->add_external_data();
      location->set_key("location");
      location->set_value(external_file_name);
      ONNX_NAMESPACE::StringStringEntryProto* offset = output_proto->add_external_data();
      offset->set_key("offset");
      offset->set_value(std::to_string(external_offset));
      ONNX_NAMESPACE::StringStringEntryProto* length = output_proto->add_external_data();
      length->set_key("length");
      length->set_value(std::to_string(tensor_bytes_size));

      output_proto->set_name(initializer.name());
      output_proto->set_data_type(initializer.data_type());
      for (int i = 0; i != initializer.dims_size(); ++i) {
        output_proto->add_dims(initializer.dims(i));
      }
      output_proto->set_doc_string(initializer.doc_string());

      external_offset += tensor_bytes_size;
#if !defined(DISABLE_SPARSE_TENSORS)
    }
#endif
  }

  return result;
}

void Graph::ToGraphProtoInternal(ONNX_NAMESPACE::GraphProto& graph_proto) const {
  graph_proto_->clear_node();
  graph_proto_->clear_input();
  graph_proto_->clear_output();
  graph_proto_->clear_value_info();
  graph_proto.set_name(Name());
  graph_proto.set_doc_string(Description());

  for (const auto* input_arg : GetInputsIncludingInitializers()) {
    *(graph_proto.mutable_input()->Add()) = input_arg->ToProto();
  }

  for (const auto* output_arg : GetOutputs()) {
    *(graph_proto.mutable_output()->Add()) = output_arg->ToProto();
  }

  for (const auto* value_info : value_info_) {
    *(graph_proto.mutable_value_info()->Add()) = value_info->ToProto();
  }

  // add the NodeArg info for outer scope NodeArgs so we capture the type information
  for (const auto& name : outer_scope_node_arg_names_) {
    auto* node_arg = GetNodeArg(name);
    ORT_ENFORCE(node_arg, "Outer scope node arg name '" + name + "'was added but does not exist. ");
    *(graph_proto.mutable_value_info()->Add()) = node_arg->ToProto();
  }

  GraphViewer graph_viewer(*this);
  // Nodes must be sorted in Topological Order in the GraphProto per ONNX spec.
  for (auto& node_idx : graph_viewer.GetNodesInTopologicalOrder()) {
    const gsl::not_null<NodeProto*> node_proto{graph_proto.add_node()};
    const gsl::not_null<const Node*> p_node{GetNode(node_idx)};
    // we need to update any GraphProto attributes for subgraphs so that any changes made by things
    // such as the optimizers are captured. otherwise we can end up saving an invalid graph.
    p_node->ToProto(*node_proto, /* update_subgraphs */ true);
  }
}

void Graph::CleanUnusedInitializersAndNodeArgs(const std::unordered_set<std::string>* initializer_names_to_preserve) {
  // Node Args being used
  std::unordered_set<const NodeArg*> used_args;
  used_args.reserve(node_args_.size());

  // Node Args we want to preserved even not being used
  std::unordered_set<const NodeArg*> node_args_to_preserve;
  if (initializer_names_to_preserve) {
    node_args_to_preserve.reserve(initializer_names_to_preserve->size());
    for (const auto& initializer_name : *initializer_names_to_preserve) {
      const auto* initializer_node_arg = GetNodeArg(initializer_name);
      if (initializer_node_arg != nullptr) {
        ORT_IGNORE_RETURN_VALUE(node_args_to_preserve.insert(initializer_node_arg));
      }
    }
  }

  // anything that provides a required graph input (GetInputs), an optional graph input (GetOverridableInitializers)
  // or a graph output (GetOutputs) cannot be removed
  const auto& inputs = GetInputs();
  const auto& overridable_initializers = GetOverridableInitializers();
  const auto& outputs = GetOutputs();

  std::for_each(inputs.cbegin(), inputs.cend(), [&used_args](const NodeArg* input) {
    ORT_IGNORE_RETURN_VALUE(used_args.insert(input));
  });

  std::for_each(overridable_initializers.cbegin(), overridable_initializers.cend(),
                [&used_args](const NodeArg* input) {
                  ORT_IGNORE_RETURN_VALUE(used_args.insert(input));
                });

  std::for_each(outputs.cbegin(), outputs.cend(), [&used_args](const NodeArg* output) {
    ORT_IGNORE_RETURN_VALUE(used_args.insert(output));
  });

  for (const auto& node : Nodes()) {
    for (const auto* def : node.InputDefs()) {
      ORT_IGNORE_RETURN_VALUE(used_args.insert(def));
    }

    for (const auto* def : node.ImplicitInputDefs()) {
      ORT_IGNORE_RETURN_VALUE(used_args.insert(def));
    }
  }

  std::vector<std::string> erase_list;
  auto used_args_end = used_args.cend();
  for (const auto& pv : name_to_initial_tensor_) {
    const std::string& name = pv.first;
    const auto* initializer_node_arg = GetNodeArg(name);
    ORT_ENFORCE(initializer_node_arg != nullptr, "Cannot find NodeArgs for [", name, "]");
    if (used_args.find(initializer_node_arg) == used_args_end &&
        node_args_to_preserve.find(initializer_node_arg) == node_args_to_preserve.cend()) {
      // on the first call to Graph::Resolve we are removing unnecessary initializers that should be removed
      // from the model.
      // on later calls we are removing initializers that optimizations have made redundant.
      if (num_resolves_ == 0) {
        LOGS(logger_, WARNING) << "Removing initializer '"
                               << name << "'. It is not used by any node and should be removed from the model.";
      } else {
        LOGS(logger_, INFO) << "Removing initializer '" << name << "'. It is no longer used by any node.";
      }

      erase_list.push_back(name);
    }
  }

  std::for_each(erase_list.cbegin(), erase_list.cend(),
                [this](const std::string& name) {
                  RemoveInitializedTensor(name);

                  // handle edge case where the unused initializer has a matching graph input.
                  // this can only happen when initializers cannot be overridden via an optional graph input.
                  // (otherwise this initializer wouldn't be allowed to be removed due to it backing an optional
                  // graph input).
                  if (CanOverrideInitializer() == false) {
                    auto& proto_inputs = *graph_proto_->mutable_input();
                    auto i = std::find_if(proto_inputs.begin(), proto_inputs.end(),
                                          [&name](const ONNX_NAMESPACE::ValueInfoProto& input) {
                                            return input.name() == name;
                                          });

                    if (i != proto_inputs.end()) {
                      RemoveRepeatedFieldEntry(proto_inputs, i);
                    }

                    auto& inputs_including_initializers = graph_inputs_including_initializers_;
                    auto j = std::find_if(inputs_including_initializers.begin(), inputs_including_initializers.end(),
                                          [&name](const NodeArg* input) { return input->Name() == name; });

                    if (j != inputs_including_initializers.end()) {
                      inputs_including_initializers.erase(j);
                    }
                  }
                });

  // Clear the unused NodeArgs
  // We also want to scan the output NodeArgs of each node
  // In case one output of a node is neither used as an input of another node nor an output of graph
  for (const auto& node : Nodes()) {
    for (const auto* def : node.OutputDefs()) {
      ORT_IGNORE_RETURN_VALUE(used_args.insert(def));
    }
  }

  // We also need to check the Outer Scope NodeArgs
  for (const auto& outer_scope_node_arg_name : outer_scope_node_arg_names_) {
    const auto* outer_scope_node_arg = GetNodeArg(outer_scope_node_arg_name);
    ORT_ENFORCE(outer_scope_node_arg != nullptr, "Cannot find NodeArgs for [", outer_scope_node_arg_name, "]");
    ORT_IGNORE_RETURN_VALUE(node_args_to_preserve.insert(outer_scope_node_arg));
  }

  auto node_args_to_preserve_end = node_args_to_preserve.cend();
  for (auto it = node_args_.cbegin(), node_args_end = node_args_.cend(); it != node_args_end; /* no increment */) {
    auto current_entry = it++;
    const auto* current_node_arg = current_entry->second.get();
    const auto& node_arg_name = current_entry->first;
    // For some reason, we still have some code hold the raw pointer to the unused NodeArgs,
    // Remove only the NodeArgs with no type for now
    // TODO, investigate the issue when running using mpirun
    if (!node_arg_name.empty() && used_args.find(current_node_arg) == used_args_end &&
        node_args_to_preserve.find(current_node_arg) == node_args_to_preserve_end &&
        !current_node_arg->ToProto().has_type()) {
      LOGS(logger_, INFO) << "Removing NodeArg '" << node_arg_name << "'. It is no longer used by any node.";
      // Need to remove the NodeArg from both value_info_ and node_args_
      value_info_.erase(current_node_arg);
      node_args_.erase(current_entry);
    }
  }
}

#endif  // !defined(ORT_MINIMAL_BUILD)

void Graph::ComputeOverridableInitializers() {
  graph_overridable_initializers_.clear();
  if (CanOverrideInitializer()) {
    // graph_inputs_excluding_initializers_ and graph_inputs_including_initializers_
    // are inserted in the same order. So we walk and compute the difference.
    auto f_incl = graph_inputs_including_initializers_.cbegin();
    const auto l_incl = graph_inputs_including_initializers_.cend();
    auto f_excl = graph_inputs_excluding_initializers_.cbegin();
    const auto l_excl = graph_inputs_excluding_initializers_.cend();

    while (f_incl != l_incl) {
      // Equal means not an initializer
      if (f_excl != l_excl && *f_incl == *f_excl) {
        ++f_incl;
        ++f_excl;
        continue;
      }
      graph_overridable_initializers_.push_back(*f_incl);
      ++f_incl;
    }
  }
}

#if !defined(ORT_MINIMAL_BUILD)

GSL_SUPPRESS(es .84)  // warning about ignoring return value from insert(...)
Status Graph::SetGraphInputsOutputs() {
  // If loaded from a model file, we start from the specified inputs and
  // outputs set earlier by InitializeStateFromModelFileGraphProto().
  // Otherwise (!is_loaded_from_model_file_), we need to fix up the inputs and
  // may also need to infer inputs and outputs.
  // In either case, calls to SetInputs() or SetOutputs() may affect the actual
  // inputs and outputs.
  if (is_loaded_from_model_file_) return Status::OK();

  // Reset value_info.
  value_info_.clear();

  std::unordered_map<std::string, size_t> output_name_to_node_arg_index;
  std::vector<const NodeArg*> output_node_args_in_order;

  // if something is coming from outer scope, consider it already added
  std::unordered_set<std::string> added_input_names{outer_scope_node_arg_names_};
  graph_inputs_excluding_initializers_.clear();
  if (!graph_inputs_manually_set_) {
    graph_inputs_including_initializers_.clear();
  } else {
    // If we've set graph_inputs_including_initializers_ by calling SetInputs,
    // we copy its non-duplicate elements to graph_inputs_excluding_initializers_.
    // Later, we will erase initializers from graph_inputs_excluding_initializers_
    // if graph_inputs_manually_set_ is true.
    // In this way, we can ensure graph_inputs_excluding_initializers_ is the full
    // set of inputs less initializers, which could be a graph input used only
    // by a subgraph and thereby only an implicit input to a node, or a graph input
    // not used anywhere.
    // We also make sure graph_inputs_excluding_initializers_ list doesn't have any
    // duplicate names.
    std::unordered_set<std::string> existing_names;
    for (auto arg : graph_inputs_including_initializers_) {
      const std::string& name = arg->Name();
      if (existing_names.count(name) == 0) {
        graph_inputs_excluding_initializers_.push_back(arg);
        existing_names.insert(name);
      }
    }
  }

  if (!graph_outputs_manually_set_) {
    graph_outputs_.clear();
  }

  // Collect all nodes' outputs
  for (const auto& node : Nodes()) {
    for (const auto* output_def : node.OutputDefs()) {
      if (output_def->Exists()) {
        output_node_args_in_order.push_back(output_def);
        output_name_to_node_arg_index.insert({output_def->Name(), output_node_args_in_order.size() - 1});
      }
    }
  }

  // Init graph output args with copy of all node output args.
  auto graph_output_args = output_name_to_node_arg_index;
  for (const auto& node : Nodes()) {
    // Go thru all node's inputs.
    for (const auto* input_arg : node.InputDefs()) {
      if (!input_arg->Exists()) {
        // It's an optional input and does not exist in this case.
        continue;
      }

      auto output_arg_iter = output_name_to_node_arg_index.find(input_arg->Name());
      if (output_name_to_node_arg_index.end() == output_arg_iter) {
        // This input arg is not the output of another node so must come from either a graph input or an initializer.
        const std::string& name = input_arg->Name();

        if (added_input_names.end() == added_input_names.find(name)) {
          // This graph input has not been added into <graph_inputs_>.
          bool is_initializer = name_to_initial_tensor_.find(name) != name_to_initial_tensor_.end();

          if (!graph_inputs_manually_set_) {
            // if IR version < 4 all initializers must have a matching graph input
            // (even though the graph input is not allowed to override the initializer).
            // if IR version >= 4 initializers are not required to have a matching graph input.
            // any graph inputs that are to override initializers must be specified by calling SetInputs.
            if (!is_initializer || ir_version_ < 4) {
              graph_inputs_including_initializers_.push_back(input_arg);
            }
            if (!is_initializer) {
              // If input_arg is not of an initializer, we add it into graph_inputs_excluding_initializers_.
              graph_inputs_excluding_initializers_.push_back(input_arg);
            }
          } else {
            // graph_inputs_including_initializers_ has been manually populated by SetInputs.
            // Validation: the <input_arg> must be in graph inputs or initializers when it's manually set.
            if (!is_initializer) {
              const auto& inputs = graph_inputs_including_initializers_;
              bool in_inputs = std::find(inputs.begin(), inputs.end(), input_arg) != inputs.end();
              if (!in_inputs) {
                return Status(ONNXRUNTIME, onnxruntime::common::StatusCode::FAIL,
                              name + " must be either specified in graph inputs or graph initializers.");
              }
            } else {
              // If arg_input is of an initializer, we remove it from graph_inputs_excluding_initializers_
              // whose initial content has both initializers and non-initializers.
              auto input_pos = std::find(graph_inputs_excluding_initializers_.begin(),
                                         graph_inputs_excluding_initializers_.end(),
                                         input_arg);
              if (input_pos != graph_inputs_excluding_initializers_.end()) {
                graph_inputs_excluding_initializers_.erase(input_pos);
              }
            }
          }

          added_input_names.insert(name);
        }
      } else if (graph_output_args.erase(output_arg_iter->first) >= 1) {
        // Remove the output arg name from graph outputs since it's
        // the input of this node, which we call it intermediate result
        // and store it in <m_valueinfo>.
        value_info_.insert(input_arg);
      }
    }
  }

  if (!graph_outputs_manually_set_) {
    // Set graph outputs in order.
    std::vector<size_t> graph_output_args_index;
    graph_output_args_index.reserve(graph_output_args.size());
    for (const auto& output_arg : graph_output_args) {
      graph_output_args_index.push_back(output_arg.second);
    }

    std::sort(graph_output_args_index.begin(), graph_output_args_index.end());
    for (auto& output_arg_index : graph_output_args_index) {
      graph_outputs_.push_back(output_node_args_in_order[output_arg_index]);
    }
  }

  ComputeOverridableInitializers();

  return Status::OK();
}

IOnnxRuntimeOpSchemaCollectionPtr Graph::GetSchemaRegistry() const {
  return schema_registry_;
}

bool Graph::SetOpSchemaFromRegistryForNode(Node& node) {
  if (node.op_ != nullptr) return true;

  node.op_ = [&]() -> const ONNX_NAMESPACE::OpSchema* {
    const auto domain_to_version_it = DomainToVersionMap().find(node.Domain());
    if (domain_to_version_it == DomainToVersionMap().end()) {
      return nullptr;
    }
    const auto max_inclusive_version = domain_to_version_it->second;
    return schema_registry_->GetSchema(node.OpType(), max_inclusive_version, node.Domain());
  }();

  if (node.op_) {
    node.since_version_ = node.op_->since_version();

    if (node.op_->Deprecated()) {
      node.op_ = nullptr;
    }
  }

  return node.op_ != nullptr;
}
#endif  // !defined(ORT_MINIMAL_BUILD)

#if !defined(ORT_MINIMAL_BUILD) || defined(ORT_EXTENDED_MINIMAL_BUILD)
Status Graph::PopulateNodeArgToProducerConsumerLookupsFromNodes() {
  node_arg_to_producer_node_.clear();
  node_arg_to_consumer_nodes_.clear();

  for (const auto& node : Nodes()) {
    node.ForEachDef([&](const NodeArg& node_arg, bool is_input) {
      if (is_input) {
        node_arg_to_consumer_nodes_[node_arg.Name()].insert(node.Index());
      } else {
        node_arg_to_producer_node_.insert({node_arg.Name(), node.Index()});
      }
    });
  }

  return Status::OK();
}

// calling private ctor
GSL_SUPPRESS(r .11)
gsl::not_null<Node*> Graph::AllocateNode() {
  ORT_ENFORCE(nodes_.size() < static_cast<unsigned int>(std::numeric_limits<int>::max()));
  std::unique_ptr<Node> new_node(new Node(nodes_.size(), *this));
  Node* node{new_node.get()};

  nodes_.push_back(std::move(new_node));
  ++num_of_nodes_;
  GraphResolveNeeded(true);

  return gsl::not_null<Node*>{node};
}

// TODO: Does this need (and maybe AllocateNode) to be threadsafe so nodes_ and num_of_nodes_ managed more carefully?
bool Graph::ReleaseNode(NodeIndex index) {
  if (index >= nodes_.size()) {
    return false;
  }

  // index is valid, but the entry may already be empty
  if (nodes_[index] != nullptr) {
    nodes_[index] = nullptr;
    --num_of_nodes_;
    GraphProtoSyncNeeded(true);
    GraphResolveNeeded(true);
  }

  return true;
}

Node& Graph::CreateFusedSubGraphNode(const IndexedSubGraph& sub_graph, const std::string& fused_node_name) {
  const auto* func_meta_def = sub_graph.GetMetaDef();
  ORT_ENFORCE(nullptr != func_meta_def);
  std::vector<NodeArg*> input_args;
  std::vector<NodeArg*> output_args;
  std::unordered_map<std::string, int> input_indexes;
  std::unordered_map<std::string, int> output_indexes;

  int cur_idx = 0;
  for (auto& arg_name : func_meta_def->inputs) {
    input_args.push_back(GetNodeArg(arg_name));
    input_indexes[arg_name] = cur_idx++;
  }

  cur_idx = 0;
  for (auto& arg_name : func_meta_def->outputs) {
    output_args.push_back(GetNodeArg(arg_name));
    output_indexes[arg_name] = cur_idx++;
  }

  auto& fused_node = AddNode(fused_node_name,
                             func_meta_def->name,
                             func_meta_def->doc_string,
                             input_args,
                             output_args,
                             &func_meta_def->attributes,
                             func_meta_def->domain);

  fused_node.SetNodeType(Node::Type::Fused);
#if !defined(ORT_MINIMAL_BUILD)
  // if this is a full build create the lightweight Function implementation that provides the schema so that
  // kernel lookup works as per usual. in an extended minimal build we do the lookup via a hash so don't
  // need to create the schema.
<<<<<<< HEAD
  //
  // If the fusion is going to use an existing static kernel registration the required schema should already exist.
  fused_node.SetSinceVersion(func_meta_def->since_version);
  if (sub_graph.UseExistingSchema()) {
    SetOpSchemaFromRegistryForNode(fused_node);
  } else {
    auto temp_schema_ptr = function_utils::CreateSchema(*this, sub_graph);
    fused_schemas_containers_.push_back(std::move(temp_schema_ptr));
    fused_node.op_ = fused_schemas_containers_.back().get();
  }
=======
  auto temp_schema_ptr = function_utils::CreateSchema(*this, sub_graph);
  fused_schemas_containers_.push_back(std::move(temp_schema_ptr));
  fused_node.op_ = fused_schemas_containers_.back().get();
  fused_node.SetSinceVersion(fused_node.op_->SinceVersion());
>>>>>>> 084165c7
#endif
  return fused_node;
}

Node& Graph::BeginFuseSubGraph(const IndexedSubGraph& sub_graph, const std::string& fused_node_name) {
  Node& node = CreateFusedSubGraphNode(sub_graph, fused_node_name);

  return node;
}

void Graph::CancelFuseSubGraph(const Node& fused_node) {
  auto node_idx = fused_node.Index();
  if (!GetNode(node_idx))
    return;

  if (fused_node.NodeType() != Node::Type::Fused)
    return;

#if !defined(ORT_MINIMAL_BUILD)
  // Remove the tempoary schema from schema container container
  auto* temp_schema_ptr = fused_node.Op();
  auto it = std::find_if(
      fused_schemas_containers_.begin(), fused_schemas_containers_.end(),
      [temp_schema_ptr](const std::unique_ptr<ONNX_NAMESPACE::OpSchema>& schema) {
        return schema.get() == temp_schema_ptr;
      });
  if (it != fused_schemas_containers_.end()) {
    fused_schemas_containers_.erase(it);
  }
#endif

  // Remove the fused_node
  RemoveNode(node_idx);
}

void Graph::FinalizeFuseSubGraph(const IndexedSubGraph& sub_graph, Node& fused_node) {
  const auto* func_meta_def = sub_graph.GetMetaDef();
  ORT_ENFORCE(nullptr != func_meta_def);

  std::unordered_map<std::string, int> input_indexes;
  std::unordered_map<std::string, int> output_indexes;

  int cur_idx = 0;
  for (auto& arg_name : func_meta_def->inputs) {
    input_indexes[arg_name] = cur_idx++;
  }

  cur_idx = 0;
  for (auto& arg_name : func_meta_def->outputs) {
    output_indexes[arg_name] = cur_idx++;
  }

  auto new_node_idx = fused_node.Index();

  // Remove nodes that were fused
  for (auto node_index : sub_graph.nodes) {
    auto node = GetNode(node_index);
    if (nullptr == node) {
      continue;
    }

    // move any applicable input edges to the new node. remove all others
    auto input_edges = node->GetRelationships().input_edges;  // copy so RemoveEdge doesn't invalidate iterator
    for (const auto& input_edge : input_edges) {
      const auto& producer = input_edge.GetNode();
      auto producer_idx = producer.Index();
      auto src_idx = input_edge.GetSrcArgIndex();
      auto dst_idx = input_edge.GetDstArgIndex();

      // if this input is an input of the fused node add an edge for that
      if (dst_idx < (int)node->InputDefs().size()) {
        auto it = input_indexes.find(node->InputDefs()[dst_idx]->Name());
        if (it != input_indexes.cend()) {
          AddEdge(producer_idx, new_node_idx, src_idx, it->second);
        }
      } else {
        int dst_implicit_input_idx = dst_idx - (int)node->InputDefs().size();
        ORT_ENFORCE(dst_implicit_input_idx < (int)node->ImplicitInputDefs().size());
        auto it = input_indexes.find(node->ImplicitInputDefs()[dst_implicit_input_idx]->Name());
        if (it != input_indexes.cend()) {
          AddEdge(producer_idx, new_node_idx, src_idx, it->second);
        }
      }
      RemoveEdge(producer_idx, node_index, src_idx, dst_idx);
    }

    // move any applicable output edges to the new node
    auto output_edges = node->GetRelationships().output_edges;  // copy so RemoveEdge doesn't invalidate iterator
    for (const auto& output_edge : output_edges) {
      const auto& consumer = output_edge.GetNode();
      auto consumer_idx = consumer.Index();
      auto src_idx = output_edge.GetSrcArgIndex();
      auto dst_idx = output_edge.GetDstArgIndex();

      // if this output is an output of the fused node add an edge for that
      auto it = output_indexes.find(node->OutputDefs()[src_idx]->Name());
      if (it != output_indexes.cend()) {
        AddEdge(new_node_idx, consumer_idx, it->second, dst_idx);
      }

      RemoveEdge(node_index, consumer_idx, src_idx, dst_idx);
    }

    RemoveNode(node_index);
  }
}

#endif  // #if !defined(ORT_MINIMAL_BUILD) || defined(ORT_EXTENDED_MINIMAL_BUILD)

#if !defined(ORT_MINIMAL_BUILD)

Node& Graph::FuseSubGraph(const IndexedSubGraph& sub_graph,
                          const std::string& fused_node_name) {
  Node& fused_node = CreateFusedSubGraphNode(sub_graph, fused_node_name);

  // create Function before we remove nodes
  fused_node.func_body_ = std::make_unique<FunctionImpl>(*this, sub_graph);
  // remove nodes and update edges
  FinalizeFuseSubGraph(sub_graph, fused_node);

  return fused_node;
}

Status Graph::InlineFunction(Node& node) {
  // Remove the function node, add the nodes in function's subgraph into the
  // main graph.
  if (!node.GetFunctionBody())
    ORT_RETURN_IF_ERROR(node.InstantiateFunctionBody());
  const Graph& subgraph = node.GetFunctionBody()->Body();
  auto output_edges = node.GetRelationships().output_edges;
  for (const auto& output_edge : output_edges) {
    RemoveEdge(node.Index(), output_edge.GetNode().Index(), output_edge.GetSrcArgIndex(), output_edge.GetDstArgIndex());
  }

  // Map of function input outputs to nodes input/outputs
  std::unordered_map<std::string, NodeArg*> remap_input_output;
  // Set of node input output names as these names need to be preserved during inlining
  std::unordered_set<std::string> func_input_output_names;

  for (size_t i = 0; i < subgraph.GetInputsIncludingInitializers().size(); ++i) {
    auto* input = subgraph.GetInputsIncludingInitializers()[i];
    if (input->Name() != node.MutableInputDefs()[i]->Name()) {
      remap_input_output[input->Name()] = node.MutableInputDefs()[i];
    }
    func_input_output_names.insert(input->Name());
  }

  for (size_t i = 0; i < subgraph.GetOutputs().size(); ++i) {
    auto* output = subgraph.GetOutputs()[i];
    if (output->Name() != node.MutableOutputDefs()[i]->Name()) {
      remap_input_output[output->Name()] = node.MutableOutputDefs()[i];
    }
    func_input_output_names.insert(output->Name());
  }

  // create a uniq_identifier to append to every node name and intermediate input\outputs
  // to make sure there are no unintended duplicates
  std::stringstream ss;
  ss << static_cast<const void*>(&node);
  auto uniq_identifier = ss.str();

  const auto& model_path = ModelPath();
  for (const auto& subgraph_node : subgraph.Nodes()) {
    if (subgraph_node.OpType() == kConstant) {
      // Copy constant nodes _value to name_to_initial_tensor_
      ONNX_NAMESPACE::NodeProto subgraph_node_proto{};
      subgraph_node.ToProto(subgraph_node_proto);
      const gsl::not_null<TensorProto*> tensor{graph_proto_->add_initializer()};
      ORT_RETURN_IF_ERROR(utils::ConstantNodeProtoToTensorProto(subgraph_node_proto, model_path, *tensor, subgraph_node_proto.output(0) + uniq_identifier));
      name_to_initial_tensor_[tensor->name()] = tensor;
    } else {
      std::vector<NodeArg*> inputs, outputs;
      for (auto* input : subgraph_node.InputDefs()) {
        if (input->Name().empty()) {
          // This is a missing (optional) input. No need to rename.
          auto& n_input = GetOrCreateNodeArg(input->Name(), input->TypeAsProto());
          inputs.push_back(&n_input);
        } else if (func_input_output_names.find(input->Name()) != func_input_output_names.end()) {
          auto it = remap_input_output.find(input->Name());
          if (it != remap_input_output.end()) {
            // This is a function input/output and needs to be remapped to node input for correctness
            inputs.push_back(it->second);
          } else {
            // This is a function input/output so preserve the existing name
            auto& n_input = GetOrCreateNodeArg(input->Name(), input->TypeAsProto());
            inputs.push_back(&n_input);
          }
        } else {
          // This is an intermediate input. Add a unique identifier as suffix to make sure
          // there is no name collision with names in parent graph
          auto& n_input = GetOrCreateNodeArg(input->Name() + uniq_identifier, input->TypeAsProto());
          inputs.push_back(&n_input);
        }
      }
      for (auto* output : subgraph_node.OutputDefs()) {
        if (output->Name().empty()) {
          // Create empty arg (no renaming) for missing optional-outputs
          auto& n_output = GetOrCreateNodeArg(output->Name(), output->TypeAsProto());
          outputs.push_back(&n_output);
        } else if (func_input_output_names.find(output->Name()) != func_input_output_names.end()) {
          auto it = remap_input_output.find(output->Name());
          if (it != remap_input_output.end()) {
            outputs.push_back(it->second);
          } else {
            auto& n_output = GetOrCreateNodeArg(output->Name(), output->TypeAsProto());
            outputs.push_back(&n_output);
          }
        } else {
          auto& n_output = GetOrCreateNodeArg(output->Name() + uniq_identifier, output->TypeAsProto());
          outputs.push_back(&n_output);
        }
      }

      AddNode(subgraph_node.Name() + uniq_identifier, subgraph_node.OpType(), subgraph_node.Description(),
<<<<<<< HEAD
              inputs,
              outputs,
              &subgraph_node.GetAttributes(),
              subgraph_node.Domain());
=======
                               inputs,
                               outputs,
                               &subgraph_node.GetAttributes(),
                               subgraph_node.Domain());
>>>>>>> 084165c7
    }
  }

  RemoveNode(node.Index());

  ORT_RETURN_IF_ERROR(this->Resolve());
  return Status::OK();
}

void Graph::SetInputs(gsl::span<const NodeArg* const> inputs) {
  // creating graph from scratch
  // rely on SetGraphInputsOutputs() to fix up graph_inputs_excluding_initializers_
  // if is_loaded_from_model_file_ == false
  graph_inputs_including_initializers_.reserve(inputs.size());
  graph_inputs_including_initializers_.assign(inputs.begin(), inputs.end());

  if (is_loaded_from_model_file_) {
    // graph loaded from model file
    graph_inputs_excluding_initializers_.clear();
    for (const auto* input : inputs) {
      ORT_ENFORCE(input->Exists(), "Input to set must exist.");
      if (name_to_initial_tensor_.find(input->Name()) == name_to_initial_tensor_.end()) {
        graph_inputs_excluding_initializers_.emplace_back(input);
      }
    }

    ComputeOverridableInitializers();
  }

  graph_inputs_manually_set_ = true;
  GraphProtoSyncNeeded(true);
  GraphResolveNeeded(true);
}

void Graph::SetOutputs(gsl::span<const NodeArg* const> outputs) {
  graph_outputs_.reserve(outputs.size());
  graph_outputs_.assign(outputs.begin(), outputs.end());

  graph_outputs_manually_set_ = true;
  GraphProtoSyncNeeded(true);
  GraphResolveNeeded(true);
}

#endif  // !defined(ORT_MINIMAL_BUILD)

#if !defined(ORT_MINIMAL_BUILD) || defined(ORT_EXTENDED_MINIMAL_BUILD)
void Graph::SetNodeArgType(NodeArg& arg, const ONNX_NAMESPACE::TypeProto& type_proto) {
  arg.SetType(type_proto);
  GraphResolveNeeded(true);
}
#endif  // !defined(ORT_MINIMAL_BUILD) || defined(ORT_EXTENDED_MINIMAL_BUILD)

Graph::~Graph() {
  // nothing to do, but we put it here so we don't need to fully define types in Graph that are held in unique_ptr
  // such as   std::unique_ptr<FunctionContainer> function_container_;
}

#if !defined(ORT_MINIMAL_BUILD)
std::ostream& operator<<(std::ostream& out, const NodeArg& node_arg) {
  out << "\"" << node_arg.Name() << "\"";
  if (node_arg.Type()) {
    out << ": " << *node_arg.Type();
  }
  return out;
}

std::ostream& operator<<(std::ostream& out, const Node& node) {
  out << "(\"" << node.Name() << "\""
      << ", "
      << node.OpType()
      << ", "
      // Use quote so default ONNX domain is shown as ""
      // rather than misleading empty string.
      << "\"" << node.Domain() << "\""
      << ", "
      << node.SinceVersion()
      << ") : (";
  for (const auto* x : node.InputDefs()) {
    if (x->Exists()) {
      out << *x << ",";
    } else {
      // Print missing (or optional) inputs
      // because operator schema uses positional
      // arguments in ONNX.
      out << "\"\""
          << ",";
    }
  }
  out << ") -> (";
  for (const auto* x : node.OutputDefs()) {
    if (x->Exists()) {
      out << *x << ",";
    } else {
      // Print missing (or optional) outputs
      // because operator schema uses positional
      // arguments in ONNX.
      out << "\"\""
          << ",";
    }
  }
  out << ") ";
  return out;
}

std::ostream& operator<<(std::ostream& out, const Graph& graph) {
  out << "Inputs:\n";
  for (const auto* x : graph.GetInputs()) {
    // Unlike we print missing input and output for operator, we don't
    // print missing input for graph because they are not helpful (we
    // don't have a fixed schema for graph to match arguments).
    if (x) {
      out << "   " << *x << "\n";
    }
  }
  out << "Nodes:\n";
  for (const auto& node : graph.Nodes()) {
    out << "   " << node << "\n";
  }
  out << "Outputs:\n";
  for (const auto* x : graph.GetOutputs()) {
    // Similar to graph input, missing graph output is not printed.
    if (x) {
      out << "   " << *x << "\n";
    }
  }
  return out;
}
#endif  // !defined(ORT_MINIMAL_BUILD)

Status Graph::LoadFromOrtFormat(const onnxruntime::fbs::Graph& fbs_graph,
                                const Model& owning_model,
                                const std::unordered_map<std::string, int>& domain_to_version,
#if !defined(ORT_MINIMAL_BUILD)
                                IOnnxRuntimeOpSchemaCollectionPtr schema_registry,
#endif
                                const logging::Logger& logger, std::unique_ptr<Graph>& graph) {
  graph = std::make_unique<Graph>(owning_model, domain_to_version,
#if !defined(ORT_MINIMAL_BUILD)
                                  schema_registry,
#endif
                                  nullptr, nullptr, logger,
                                  // Assume anything in ORT format has already been validated.
                                  false);

  ORT_RETURN_IF_ERROR(graph->LoadFromOrtFormat(fbs_graph));

#if !defined(ORT_MINIMAL_BUILD)
  // in a full build we need to run Resolve to fully populate ResolveContext and Node::op_,
  // which will allow optimizers to run or non-ORT EPs to take nodes.
  // TODO: We could decide that an ORT model is load only even in a full build,
  // and in InferenceSession::Initialize skip partitioning and running optimizers.
  graph->SetGraphResolveNeeded();
  ORT_RETURN_IF_ERROR(graph->Resolve());
#endif

  return Status::OK();
}

Status Graph::LoadFromOrtFormat(const onnxruntime::fbs::Graph& fbs_graph,
                                Graph& parent_graph, const Node& parent_node,
                                const logging::Logger& logger, std::unique_ptr<Graph>& graph) {
  graph = std::make_unique<Graph>(parent_graph.owning_model_,
                                  parent_graph.domain_to_version_,
#if !defined(ORT_MINIMAL_BUILD)
                                  parent_graph.schema_registry_,
#endif
                                  &parent_graph, &parent_node,
                                  logger,
                                  // Assume anything in ORT format has already been validated.
                                  false);

  return graph->LoadFromOrtFormat(fbs_graph);
}

Graph::Graph(const Model& owning_model,
             const std::unordered_map<std::string, int>& domain_to_version,
#if !defined(ORT_MINIMAL_BUILD)
             IOnnxRuntimeOpSchemaCollectionPtr schema_registry,
#endif
             Graph* parent_graph, const Node* parent_node,
             const logging::Logger& logger,
             bool strict_shape_type_inference)
    : owning_model_(owning_model),
      graph_proto_(&deserialized_proto_data_),
#if !defined(ORT_MINIMAL_BUILD) || defined(ORT_EXTENDED_MINIMAL_BUILD)
      runtime_optimizations_ptr_(std::make_unique<RuntimeOptimizationRecordContainer>()),
      runtime_optimizations_(*runtime_optimizations_ptr_),
#endif
#if !defined(ORT_MINIMAL_BUILD)
      schema_registry_(schema_registry),
#endif
      domain_to_version_(domain_to_version),
      ir_version_(owning_model.IrVersion()),
      parent_graph_(parent_graph),
      parent_node_(parent_node),
      logger_(logger),
      strict_shape_type_inference_(strict_shape_type_inference),
      is_loaded_from_model_file_(true) {  // true as the Graph isn't manually constructed from scratch
}

common::Status Graph::LoadFromOrtFormat(const onnxruntime::fbs::Graph& fbs_graph) {
  // We deserialize the graph from ORT format in the following order:
  // 1. Deserialize the initializers and sparse initializers. Convert sparse to dense.
  // 2. Deserialize the NodeArgs
  //        We need all NodeArg instances to exist when deserializing Nodes to setup the Node's
  //        inputs/outputs/implicit inputs which are collections of NodeArg*.
  // 3. Deserialize the Nodes
  // 4. Deserialize the NodeEdges
  //        We need all the Node instances to exist as the EdgeEnd has a Node* for the other end of the edge
  // 5. Deserialize the Inputs/Outputs/outer_scope_node_args
  // 6. Deserialize the runtime optimizations, if enabled

  // Initializers
  auto fbs_initializers = fbs_graph.initializers();
#if !defined(DISABLE_SPARSE_TENSORS)
  auto fbs_sparse_initializers = fbs_graph.sparse_initializers();
  flatbuffers::uoffset_t map_size = (fbs_initializers != nullptr ? fbs_initializers->size() : 0U) +
                                    (fbs_sparse_initializers != nullptr ? fbs_sparse_initializers->size() : 0U);
#else
  flatbuffers::uoffset_t map_size = (fbs_initializers != nullptr ? fbs_initializers->size() : 0U);
#endif

  if (map_size > 0) {
    name_to_initial_tensor_.reserve(map_size);
  }

  if (fbs_initializers) {
    for (const auto* fbs_tensor : *fbs_initializers) {
      ORT_RETURN_IF(nullptr == fbs_tensor, "Initializer tensor is missing. Invalid ORT format model.");
      TensorProto* initializer = deserialized_proto_data_.add_initializer();
      ORT_RETURN_IF_ERROR(fbs::utils::LoadInitializerOrtFormat(*fbs_tensor, *initializer));
      auto p = name_to_initial_tensor_.emplace(initializer->name(), initializer);
      if (!p.second) {
        LOGS(logger_, WARNING) << "Duplicate initializer (dense or ConstantNode): '" << initializer->name()
                               << "' the model will use the latest encountered initializer"
                               << ". Please, fix your model.";
        p.first->second = initializer;
      }
    }
  }

#if !defined(DISABLE_SPARSE_TENSORS)
  if (fbs_sparse_initializers) {
    sparse_tensor_names_.reserve(fbs_sparse_initializers->size());
    const auto& model_path = ModelPath();

    for (const auto* fbs_sparse_tensor : *fbs_sparse_initializers) {
      ORT_RETURN_IF(nullptr == fbs_sparse_tensor, "Sparse Initializer tensor is missing. Invalid ORT format model.");
      SparseTensorProto sparse_initializer;
      ORT_RETURN_IF_ERROR(fbs::utils::LoadSparseInitializerOrtFormat(*fbs_sparse_tensor, sparse_initializer));
      TensorProto& initializer = *deserialized_proto_data_.add_initializer();
      ORT_RETURN_IF_ERROR(utils::SparseTensorProtoToDenseTensorProto(sparse_initializer, model_path, initializer));
      auto p = name_to_initial_tensor_.emplace(initializer.name(), &initializer);
      if (!p.second) {
        LOGS(logger_, WARNING) << "Duplicate initializer (dense, sparse or ConstantNode): '" << initializer.name()
                               << "' the model will use the latest encountered initializer"
                               << ". Please, fix your model.";
        p.first->second = &initializer;
      }
      sparse_tensor_names_.emplace(initializer.name());
    }
  }
#endif

  // NodeArgs
  auto fbs_node_args = fbs_graph.node_args();
  if (fbs_node_args) {
    node_args_.reserve(fbs_node_args->size());
    for (const auto* fbs_value_info : *fbs_node_args) {
      ORT_RETURN_IF(nullptr == fbs_value_info, "NodeArg is missing. Invalid ORT format model.");
      NodeArgInfo node_arg_info;
      ORT_RETURN_IF_ERROR(fbs::utils::LoadValueInfoOrtFormat(*fbs_value_info, node_arg_info));
      node_args_[fbs_value_info->name()->str()] = std::make_unique<NodeArg>(std::move(node_arg_info));
    }
  }

  // Nodes
  //
  // Since we access a node using its index, we need to have nodes_ with size max_node_index to avoid
  // out of bounds access.
  nodes_.resize(fbs_graph.max_node_index());
  auto* fbs_nodes = fbs_graph.nodes();

  // It is possible to have no nodes in the model. Most likely scenario is the subgraph of an If Node
  // where the subgraph returns a Constant node. The Constant node will be lifted to an initializer by ORT
  // (prior to serializing to ORT format), leaving a valid Graph that contains no nodes.
  if (fbs_nodes != nullptr) {
    for (const auto* fbs_node : *fbs_nodes) {
      ORT_RETURN_IF(nullptr == fbs_node, "Node is missing. Invalid ORT format model.");
      std::unique_ptr<Node> node;
      ORT_RETURN_IF_ERROR(Node::LoadFromOrtFormat(*fbs_node, *this, logger_, node));
      ORT_RETURN_IF(node->Index() >= fbs_graph.max_node_index(), "Node index is out of range");
      nodes_[node->Index()] = std::move(node);
      ++num_of_nodes_;
    }
  }

  // NodeEdges
  auto* fbs_node_edges = fbs_graph.node_edges();
  if (fbs_node_edges != nullptr) {
    for (const auto* fbs_node_edge : *fbs_node_edges) {
      ORT_RETURN_IF(nullptr == fbs_node_edge, "NodeEdge is missing. Invalid ORT format model.");
      ORT_RETURN_IF(fbs_node_edge->node_index() >= fbs_graph.max_node_index(), "Node index is out of range");
      ORT_RETURN_IF_ERROR(nodes_[fbs_node_edge->node_index()]->LoadEdgesFromOrtFormat(*fbs_node_edge, *this));
    }
  }

  // Inputs/Outputs/outer_scope_node_args
  auto add_node_args = [&](const flatbuffers::Vector<flatbuffers::Offset<flatbuffers::String>>* fbs_node_args,
                           std::vector<const NodeArg*>& node_args) -> Status {
    if (fbs_node_args != nullptr) {
      node_args.reserve(fbs_node_args->size());
      for (const auto* fbs_node_arg_name : *fbs_node_args) {
        ORT_RETURN_IF(nullptr == fbs_node_arg_name, "NodeArg Name is missing. Invalid ORT format model.");
        gsl::not_null<NodeArg*> node_arg = GetNodeArg(fbs_node_arg_name->str());
        node_args.push_back(node_arg);
      }
    }
    return Status::OK();
  };

  ORT_RETURN_IF_ERROR(add_node_args(fbs_graph.inputs(), graph_inputs_including_initializers_));
  for (const auto* input_arg : graph_inputs_including_initializers_) {
    if (name_to_initial_tensor_.count(input_arg->Name()) == 0) {
      graph_inputs_excluding_initializers_.push_back(input_arg);
    }
  }

  ComputeOverridableInitializers();

  ORT_RETURN_IF_ERROR(add_node_args(fbs_graph.outputs(), graph_outputs_));

#if !defined(ORT_MINIMAL_BUILD) || defined(ORT_EXTENDED_MINIMAL_BUILD)
  // populate NodeArg lookups after loading Nodes and NodeArgs
  ORT_RETURN_IF_ERROR(PopulateNodeArgToProducerConsumerLookupsFromNodes());

  // runtime optimizations
  if (const auto* fbs_runtime_optimizations = fbs_graph.runtime_optimizations()) {
    if (const auto* fbs_runtime_optimization_records = fbs_runtime_optimizations->records()) {
      ORT_RETURN_IF_ERROR(MutableRuntimeOptimizations().LoadFromOrtFormat(*fbs_runtime_optimization_records));
    }
  }
#endif  // !defined(ORT_MINIMAL_BUILD) || defined(ORT_EXTENDED_MINIMAL_BUILD)

  return Status::OK();
}

}  // namespace onnxruntime<|MERGE_RESOLUTION|>--- conflicted
+++ resolved
@@ -598,11 +598,6 @@
 
 Status Node::InstantiateFunctionBody() {
   if (nullptr != func_body_) {
-<<<<<<< HEAD
-    // already instantiated.
-=======
-    //already instantiated.
->>>>>>> 084165c7
     return Status::OK();
   }
 
@@ -1281,18 +1276,6 @@
             parent_graph.strict_shape_type_inference_) {
 }
 
-<<<<<<< HEAD
-Graph::Graph(const Model& owning_model,
-             IOnnxRuntimeOpSchemaCollectionPtr schema_registry,
-             ONNX_NAMESPACE::GraphProto& subgraph_proto,
-             const std::unordered_map<std::string, int>& domain_version_map,
-             const logging::Logger& logger,
-             bool strict_shape_type_inference)
-    : Graph(owning_model,
-            &subgraph_proto,
-            domain_version_map,
-            owning_model.IrVersion(),
-=======
 Graph::Graph(const Model& owning_model, 
     IOnnxRuntimeOpSchemaCollectionPtr schema_registry, 
     ONNX_NAMESPACE::GraphProto& subgraph_proto, 
@@ -1303,7 +1286,6 @@
             &subgraph_proto,
             domain_version_map, 
             owning_model.IrVersion(), 
->>>>>>> 084165c7
             schema_registry,
             nullptr,
             nullptr,
@@ -2569,14 +2551,8 @@
       // schema construction will happen during function body initialization.
       if (node.since_version_ == -1) {
         node.since_version_ = node.op_->since_version();
-      }
-<<<<<<< HEAD
-    }
-
-=======
     } 
    
->>>>>>> 084165c7
     ORT_RETURN_IF_ERROR(node.UpdateInputArgCount());
 
     // currently an Op is required by ValidateVersion, so we use gsl::not_null to validate that.
@@ -3870,23 +3846,17 @@
   // if this is a full build create the lightweight Function implementation that provides the schema so that
   // kernel lookup works as per usual. in an extended minimal build we do the lookup via a hash so don't
   // need to create the schema.
-<<<<<<< HEAD
   //
   // If the fusion is going to use an existing static kernel registration the required schema should already exist.
   fused_node.SetSinceVersion(func_meta_def->since_version);
   if (sub_graph.UseExistingSchema()) {
     SetOpSchemaFromRegistryForNode(fused_node);
   } else {
-    auto temp_schema_ptr = function_utils::CreateSchema(*this, sub_graph);
-    fused_schemas_containers_.push_back(std::move(temp_schema_ptr));
-    fused_node.op_ = fused_schemas_containers_.back().get();
-  }
-=======
   auto temp_schema_ptr = function_utils::CreateSchema(*this, sub_graph);
   fused_schemas_containers_.push_back(std::move(temp_schema_ptr));
   fused_node.op_ = fused_schemas_containers_.back().get();
   fused_node.SetSinceVersion(fused_node.op_->SinceVersion());
->>>>>>> 084165c7
+
 #endif
   return fused_node;
 }
@@ -4101,17 +4071,10 @@
       }
 
       AddNode(subgraph_node.Name() + uniq_identifier, subgraph_node.OpType(), subgraph_node.Description(),
-<<<<<<< HEAD
               inputs,
               outputs,
               &subgraph_node.GetAttributes(),
               subgraph_node.Domain());
-=======
-                               inputs,
-                               outputs,
-                               &subgraph_node.GetAttributes(),
-                               subgraph_node.Domain());
->>>>>>> 084165c7
     }
   }
 
