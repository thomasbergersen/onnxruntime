--- conflicted
+++ resolved
@@ -110,16 +110,9 @@
 
   concurrency::ThreadPool* thread_pool = context->GetOperatorThreadPool();
 
-<<<<<<< HEAD
-//  const auto* Xdata = static_cast<const uint8_t *> (X->DataRaw());
-  const auto* Xdata = X-> template Data<uint8_t>();
-  const auto* Wdata = static_cast<const uint8_t *> (W->DataRaw());
+  const auto* Xdata = X->template Data<uint8_t>();
+  const auto* Wdata = W->template Data<uint8_t>();
   auto* Ydata = Y->template MutableData<int32_t>();
-=======
-  const auto* Xdata = X->Data<uint8_t>();
-  const auto* Wdata = W->Data<uint8_t>();
-  auto* Ydata = Y->MutableData<int32_t>();
->>>>>>> cf3033b0
 
   for (int image_id = 0; image_id < N; ++image_id) {
     for (int group_id = 0; group_id < conv_attrs_.group; ++group_id) {
@@ -163,7 +156,6 @@
       gemm_shape.M = static_cast<size_t>(M / conv_attrs_.group);
       gemm_shape.N = static_cast<size_t>(output_image_size);
       gemm_shape.K = static_cast<size_t>(kernel_dim);
-      gemm_shape.BIsSigned = W->IsDataType<int8_t>();
 
       MLAS_GEMM_QUANT_DATA_PARAMS gemm_params;
       gemm_params.A = Wdata + group_id * W_offset;
