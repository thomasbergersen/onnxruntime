// Copyright (c) Microsoft Corporation. All rights reserved.
// Licensed under the MIT License.

#include "reduction_ops.h"
#include "core/providers/common.h"
#include "core/providers/cuda/cudnn_common.h"
#include "core/providers/cuda/math/unary_elementwise_ops_impl.h"
#include "core/providers/cuda/math/binary_elementwise_ops_impl.h"
#include "core/providers/cuda/math/binary_elementwise_ops.h"
#include "core/providers/cpu/tensor/utils.h"

using namespace onnxruntime::common;
namespace onnxruntime {
namespace cuda {

// opset 11 explicitly added support for negative axis. implementation already allowed it.
#define REGISTER_KERNEL_TYPED(name, T)                                          \
  ONNX_OPERATOR_VERSIONED_TYPED_KERNEL_EX(                                      \
      name,                                                                     \
      kOnnxDomain,                                                              \
      1, 10,                                                                    \
      T,                                                                        \
      kCudaExecutionProvider,                                                   \
      KernelDefBuilder().TypeConstraint("T", DataTypeImpl::GetTensorType<T>()), \
      name<T>);                                                                 \
  ONNX_OPERATOR_TYPED_KERNEL_EX(                                                \
      name,                                                                     \
      kOnnxDomain,                                                              \
      11,                                                                       \
      T,                                                                        \
      kCudaExecutionProvider,                                                   \
      KernelDefBuilder().TypeConstraint("T", DataTypeImpl::GetTensorType<T>()), \
      name<T>);

// Register with the latest version 12
#define REGISTER_KERNEL_TYPED_12(name, T)                                       \
  ONNX_OPERATOR_VERSIONED_TYPED_KERNEL_EX(                                      \
      name,                                                                     \
      kOnnxDomain,                                                              \
      1, 10,                                                                    \
      T,                                                                        \
      kCudaExecutionProvider,                                                   \
      KernelDefBuilder().TypeConstraint("T", DataTypeImpl::GetTensorType<T>()), \
      name<T>);                                                                 \
  ONNX_OPERATOR_VERSIONED_TYPED_KERNEL_EX(                                      \
      name,                                                                     \
      kOnnxDomain,                                                              \
      11, 11,                                                                   \
      T,                                                                        \
      kCudaExecutionProvider,                                                   \
      KernelDefBuilder().TypeConstraint("T", DataTypeImpl::GetTensorType<T>()), \
      name<T>);                                                                 \
  ONNX_OPERATOR_TYPED_KERNEL_EX(                                                \
      name,                                                                     \
      kOnnxDomain,                                                              \
      12,                                                                       \
      T,                                                                        \
      kCudaExecutionProvider,                                                   \
      KernelDefBuilder().TypeConstraint("T", DataTypeImpl::GetTensorType<T>()), \
      name<T>);

// CUDA's reduction descriptor cudnnReduceTensorDescriptor_t is a pointer so
// it's safer to wrap it with automatically memory deleter as CudnnReduceDescriptor.
// An implicit caster from CudnnReduceDescriptor to cudnnReduceTensorDescriptor_t
// is implemented below, so CUDA can seamlessly work.
class CudnnReduceDescriptor final {
 public:
  CudnnReduceDescriptor() : desc_(nullptr) {
  }

  ~CudnnReduceDescriptor() {
    if (desc_ != nullptr) {
      cudnnDestroyReduceTensorDescriptor(desc_);
      desc_ = nullptr;
    }
  }

  CudnnReduceDescriptor(const CudnnReduceDescriptor&) = delete;
  CudnnReduceDescriptor& operator=(const CudnnReduceDescriptor&) = delete;

  Status Set(cudnnReduceTensorOp_t op, cudnnDataType_t type, cudnnReduceTensorIndices_t indices) {
    if (!desc_)
      CUDNN_RETURN_IF_ERROR(cudnnCreateReduceTensorDescriptor(&desc_));

    CUDNN_RETURN_IF_ERROR(cudnnSetReduceTensorDescriptor(
        desc_,
        op,
        type,
        CUDNN_PROPAGATE_NAN,
        indices,
        CUDNN_32BIT_INDICES));  // currently only the 32-bit (unsigned int) type is supported.
    return Status::OK();
  }

  operator cudnnReduceTensorDescriptor_t() const { return desc_; }

 private:
  cudnnReduceTensorDescriptor_t desc_;
};

// TODO ReduceKernel::ReduceKernelShared() is still used by some other training classes though it's not used here - this should be refactored.
template <bool allow_multi_axes>
template <typename T, typename OutT, cudnnReduceTensorIndices_t ReduceTensorIndices>
Status ReduceKernel<allow_multi_axes>::ReduceKernelShared(
    const T* X,
    const TensorShape& input_shape,
    OutT* Y,
    const TensorShape& output_shape,
    cudnnReduceTensorOp_t cudnn_reduce_op,
    std::vector<int64_t>& output_dims) const {
  typedef typename ToCudaType<T>::MappedType CudaT;
  cudnnDataType_t cudnn_type_X = CudnnTensor::GetDataType<CudaT>();
  const auto rank = input_shape.NumDimensions();

  // Block of fast matrix row reduction.
  const auto stride = input_shape[input_shape.NumDimensions() - 1];
  const auto reduction_size = input_shape.Size() / stride;
  if (false && fast_reduction_ && reduction_size <= std::numeric_limits<int>::max() && stride <= std::numeric_limits<int>::max() &&
      is_matrix_row_reduction(cudnn_reduce_op,
                              static_cast<int>(reduction_size),
                              static_cast<int>(stride), rank, axes_)) {
    reduce_matrix_rows(
        reinterpret_cast<const CudaT*>(X),
        reinterpret_cast<CudaT*>(Y),
        static_cast<int>(reduction_size),
        static_cast<int>(stride));
    return Status::OK();
  }

  const auto& input_dims = input_shape.GetDims();
  int64_t input_count = input_shape.Size();
  IAllocatorUniquePtr<float> temp_X;
  if (ReduceTensorIndices == CUDNN_REDUCE_TENSOR_FLATTENED_INDICES && std::is_same<T, MLFloat16>::value) {
    // ArgMax/ArgMin with FP16 are not supported by cudnn, so convert input to fp32 then call cudnn
    temp_X = GetScratchBuffer<float>(input_count);
    cudnn_type_X = CUDNN_DATA_FLOAT;
    Impl_Cast<CudaT, float>(reinterpret_cast<const CudaT*>(X), temp_X.get(), input_shape.Size());
  }

  // CUDNN requires at least 3D input, so pad 1s if needed
  std::vector<int64_t> input_dims_cudnn = input_dims;
  std::vector<int64_t> output_dims_cudnn = output_dims;
  if (rank < 3) {
    std::vector<int64_t> pads(3 - rank, 1);
    input_dims_cudnn.insert(input_dims_cudnn.end(), pads.begin(), pads.end());
    output_dims_cudnn.insert(output_dims_cudnn.end(), pads.begin(), pads.end());
  }

  CudnnReduceDescriptor reduce_desc;
  if (std::is_same<T, MLFloat16>::value)
    ORT_RETURN_IF_ERROR(reduce_desc.Set(cudnn_reduce_op, CudnnTensor::GetDataType<float>(), ReduceTensorIndices));
  else
    ORT_RETURN_IF_ERROR(reduce_desc.Set(cudnn_reduce_op, cudnn_type_X, ReduceTensorIndices));
  const auto one = Consts<CudaT>::One;
  const auto zero = Consts<CudaT>::Zero;
  CudnnTensor input_tensor;
  CudnnTensor output_tensor;
  ORT_RETURN_IF_ERROR(input_tensor.Set(input_dims_cudnn, cudnn_type_X));
  ORT_RETURN_IF_ERROR(output_tensor.Set(output_dims_cudnn, cudnn_type_X));
  size_t workspace_bytes = 0;
  CUDNN_RETURN_IF_ERROR(cudnnGetReductionWorkspaceSize(CudnnHandle(), reduce_desc, input_tensor, output_tensor, &workspace_bytes));
  auto workspace_cuda = GetScratchBuffer<CudaT>(workspace_bytes);

  size_t indices_bytes = 0;
  CUDNN_RETURN_IF_ERROR(cudnnGetReductionIndicesSize(CudnnHandle(), reduce_desc, input_tensor, output_tensor, &indices_bytes));
  auto indices_cuda = GetScratchBuffer<uint32_t>(indices_bytes);

  // need to allocate a separate buffer for ArgMin/ArgMax comparsion output
  auto output_count = output_shape.Size();

  if (ReduceTensorIndices == CUDNN_REDUCE_TENSOR_NO_INDICES) {
    CudaT* input_data = nullptr;
    if (calculate_sqt_) {
      input_data = reinterpret_cast<CudaT*>(GetScratchBuffer<T>(input_count).get());
      fast_divmod tmp_div;
      Impl_Mul<CudaT>(static_cast<int32_t>(SimpleBroadcast::NoBroadcast), nullptr,
                      reinterpret_cast<const CudaT*>(X), nullptr,
                      reinterpret_cast<const CudaT*>(X), nullptr,
                      tmp_div, tmp_div,
                      input_data, input_count);
    } else if (log_sum_exp_) {
      // Reduce max -- Max/Min will output indices data
      CudnnReduceDescriptor reduce_max_desc;
      ORT_RETURN_IF_ERROR(reduce_max_desc.Set(CUDNN_REDUCE_TENSOR_MAX, cudnn_type_X, CUDNN_REDUCE_TENSOR_NO_INDICES));
      size_t indices_bytes_max = 0;
      CUDNN_RETURN_IF_ERROR(cudnnGetReductionIndicesSize(CudnnHandle(), reduce_max_desc, input_tensor, output_tensor, &indices_bytes_max));
      auto indices_cuda_max = GetScratchBuffer<uint32_t>(indices_bytes);
      CUDNN_RETURN_IF_ERROR(cudnnReduceTensor(
          CudnnHandle(), reduce_max_desc, indices_cuda_max.get(), indices_bytes_max, workspace_cuda.get(), workspace_bytes,
          &one, input_tensor, reinterpret_cast<const CudaT*>(X),
          &zero, output_tensor, reinterpret_cast<CudaT*>(Y)));

      // Exp(X-ReduceMax)
      const TensorShape rhs_shape(output_dims);
      auto exp_result = GetScratchBuffer<T>(input_count).get();
      auto log_sum_result = GetScratchBuffer<T>(output_count).get();
      BinaryElementwisePreparation prepare;
      prepare.BinaryElementwiseBroadcastPrepareHelper(input_shape, rhs_shape, input_shape);
      Impl_Sub<CudaT>(prepare.output_rank_or_simple_broadcast,
                      &prepare.lhs_padded_strides,
                      reinterpret_cast<const CudaT*>(X),
                      &prepare.rhs_padded_strides,
                      reinterpret_cast<CudaT*>(Y),
                      &prepare.fdm_output_strides,
                      prepare.fdm_H, prepare.fdm_C,
                      reinterpret_cast<CudaT*>(exp_result), input_count);

      Impl_Exp<CudaT>(reinterpret_cast<CudaT*>(exp_result),
                      reinterpret_cast<CudaT*>(exp_result),
                      input_count);

      // ReduceSum
      CUDNN_RETURN_IF_ERROR(cudnnReduceTensor(
          CudnnHandle(), reduce_desc, indices_cuda.get(), indices_bytes, workspace_cuda.get(), workspace_bytes,
          &one, input_tensor, exp_result,
          &zero, output_tensor, reinterpret_cast<CudaT*>(log_sum_result)));

      // Log(Sum)
      Impl_Log<CudaT>(reinterpret_cast<CudaT*>(log_sum_result),
                      reinterpret_cast<CudaT*>(log_sum_result),
                      output_count);

      // Log + ReduceMax
      fast_divmod tmp_div;
      Impl_Add<CudaT>(static_cast<int32_t>(SimpleBroadcast::NoBroadcast), nullptr,
                      reinterpret_cast<CudaT*>(log_sum_result), nullptr,
                      reinterpret_cast<CudaT*>(Y), nullptr,
                      tmp_div, tmp_div,
                      reinterpret_cast<CudaT*>(Y), output_count);

      return Status::OK();
    }
    if (calculate_sqt_) {
      CUDNN_RETURN_IF_ERROR(cudnnReduceTensor(
          CudnnHandle(), reduce_desc, indices_cuda.get(), indices_bytes, workspace_cuda.get(), workspace_bytes,
          &one, input_tensor, input_data,
          &zero, output_tensor, reinterpret_cast<CudaT*>(Y)));
    } else {
      // cudnnReduceTensor for ReduceSum has issue if input and output has same size, we just need to copy the data for this case
      if (input_count == output_count) {
        if (reinterpret_cast<const void*>(Y) != reinterpret_cast<const void*>(X)) {
          CUDA_RETURN_IF_ERROR(cudaMemcpyAsync(Y, X, input_count * sizeof(T), cudaMemcpyDeviceToDevice));
        }
      } else {
        CUDNN_RETURN_IF_ERROR(cudnnReduceTensor(
            CudnnHandle(), reduce_desc, indices_cuda.get(), indices_bytes, workspace_cuda.get(), workspace_bytes,
            &one, input_tensor, reinterpret_cast<const CudaT*>(X),
            &zero, output_tensor, reinterpret_cast<CudaT*>(Y)));
      }
    }
  } else {  // For ArgMax & ArgMin ops, use the indicies as the output with int64 type
    if (temp_X) {
      auto temp_output = GetScratchBuffer<float>(output_count);
      CUDNN_RETURN_IF_ERROR(cudnnReduceTensor(
          CudnnHandle(), reduce_desc, indices_cuda.get(), indices_bytes, workspace_cuda.get(), workspace_bytes,
          &one, input_tensor, temp_X.get(),
          &zero, output_tensor, temp_output.get()));
    } else {
      auto temp_output = GetScratchBuffer<CudaT>(output_count);
      CUDNN_RETURN_IF_ERROR(cudnnReduceTensor(
          CudnnHandle(), reduce_desc, indices_cuda.get(), indices_bytes, workspace_cuda.get(), workspace_bytes,
          &one, input_tensor, reinterpret_cast<const CudaT*>(X),
          &zero, output_tensor, temp_output.get()));
    }

    // CUDA reduction index is uint32_t for now, cast it to int64_t according to ONNX spec
    Impl_Cast<uint32_t, int64_t>(reinterpret_cast<uint32_t*>(indices_cuda.get()), reinterpret_cast<int64_t*>(Y), output_count);
  }

  if (calculate_log_) {
    Impl_Log<CudaT>(reinterpret_cast<CudaT*>(Y),
                    reinterpret_cast<CudaT*>(Y),
                    output_count);
  }

  return Status::OK();
}

template Status ReduceKernel<true>::ReduceKernelShared<double, double, CUDNN_REDUCE_TENSOR_NO_INDICES>(
    const double* X,
    const TensorShape& input_shape,
    double* Y,
    const TensorShape& output_shape,
    cudnnReduceTensorOp_t cudnn_reduce_op,
    std::vector<int64_t>& output_dims) const;

template Status ReduceKernel<true>::ReduceKernelShared<float, float, CUDNN_REDUCE_TENSOR_NO_INDICES>(
    const float* X,
    const TensorShape& input_shape,
    float* Y,
    const TensorShape& output_shape,
    cudnnReduceTensorOp_t cudnn_reduce_op,
    std::vector<int64_t>& output_dims) const;

template Status ReduceKernel<true>::ReduceKernelShared<MLFloat16, MLFloat16, CUDNN_REDUCE_TENSOR_NO_INDICES>(
    const MLFloat16* X,
    const TensorShape& input_shape,
    MLFloat16* Y,
    const TensorShape& output_shape,
    cudnnReduceTensorOp_t cudnn_reduce_op,
    std::vector<int64_t>& output_dims) const;

// `input_shape_override` (if provided) is the input shape for compute purposes
static Status PrepareForReduce(const Tensor* X,
                               bool keepdims,
                               const std::vector<int64_t>& axes,
                               PrepareReduceMetadata& prepare_reduce_metadata,
                               const TensorShape* input_shape_override = nullptr) {
  ORT_ENFORCE(nullptr != X);

  const TensorShape& input_shape = input_shape_override ? *input_shape_override : X->Shape();
  int64_t rank = static_cast<int64_t>(input_shape.NumDimensions());
  prepare_reduce_metadata.rank = rank;
  prepare_reduce_metadata.input_count = input_shape.Size();
  prepare_reduce_metadata.stride = (rank > 0) ? input_shape[input_shape.NumDimensions() - 1] : 1;

  if (rank > 8) {
    return ORT_MAKE_STATUS(ONNXRUNTIME, FAIL, "cuDNN only supports up to 8-D tensors in reduction");
  }

  const auto& input_dims = input_shape.GetDims();
  std::vector<bool> reduced(rank, false);
  prepare_reduce_metadata.output_dims.reserve(input_dims.size());
  if (axes.size() > 0) {
    prepare_reduce_metadata.output_dims = input_dims;
    for (auto reduced_axis : axes) {
      const int64_t axis = HandleNegativeAxis(reduced_axis, rank);
      ORT_ENFORCE(axis < rank, "Reduced axis is greater than rank: ", axis);
      ORT_ENFORCE(input_dims[axis] != 0,
                  "Can't reduce on dim with value of 0 if 'keepdims' is false. "
                  "Invalid output shape would be produced. input_shape:",
                  input_shape);
      prepare_reduce_metadata.output_dims[axis] = 1;
      reduced[axis] = true;
    }
  } else {
    // no axes provided (i.e.) default axes  => reduce on all dims
    for (auto dim : input_dims) {
      ORT_ENFORCE(keepdims || dim != 0,
                  "Can't reduce on dim with value of 0 if 'keepdims' is false. "
                  "Invalid output shape would be produced. input_shape:",
                  input_shape);
      prepare_reduce_metadata.output_dims.push_back(dim == 0 ? 0 : 1);
    }
  }

  if (keepdims) {
    prepare_reduce_metadata.squeezed_output_dims = prepare_reduce_metadata.output_dims;
  } else if (axes.size() > 0) {
    // we are not going to keep the reduced dims, hence compute the final output dim accordingly
    prepare_reduce_metadata.squeezed_output_dims.reserve(rank);  // even though we won't use the full capacity, it is better to reserve for peak possible usage
    for (auto i = 0; i < rank; ++i) {
      if (!reduced[i])
        prepare_reduce_metadata.squeezed_output_dims.push_back(input_dims[i]);
    }
  } else {
    // 'axes' is empty and keepdims is false => we reduce on all axes AND drop all dims,
    // so the result is just a scalar, we keep 'squeezed_output_dims' empty (i.e.) no-op
  }

  // CUDNN requires at least 3D input, so pad 1s if needed
  prepare_reduce_metadata.input_dims_cudnn = input_dims;
  prepare_reduce_metadata.output_dims_cudnn = prepare_reduce_metadata.output_dims;
  if (rank < 3) {
    std::vector<int64_t> pads(3 - rank, 1);
    prepare_reduce_metadata.input_dims_cudnn.insert(prepare_reduce_metadata.input_dims_cudnn.end(), pads.begin(), pads.end());
    prepare_reduce_metadata.output_dims_cudnn.insert(prepare_reduce_metadata.output_dims_cudnn.end(), pads.begin(), pads.end());
  }

  prepare_reduce_metadata.output_count = TensorShape(prepare_reduce_metadata.output_dims).Size();

  if (prepare_reduce_metadata.rank == 0) {
    prepare_reduce_metadata.rank = 1;
  }

  return Status::OK();
}

// `input_shape_override` is the input shape for compute purposes (if provided)
// `input_shape_override` is the input shape for compute purposes (if provided)
template <typename T, cudnnReduceTensorIndices_t ReduceTensorIndices>
static Status ReduceComputeCore(CUDAExecutionProvider& cuda_ep, const Tensor& input, PrepareReduceMetadata& prepare_reduce_metadata,
                                /*out*/ Tensor& output, cudnnReduceTensorOp_t cudnn_reduce_op,
                                const std::vector<int64_t>& axes,
                                bool calculate_log, bool calculate_sqt, bool log_sum_exp, bool fast_reduction,
                                const TensorShape* input_shape_override = nullptr) {
  typedef typename ToCudaType<T>::MappedType CudaT;
  const TensorShape& input_shape = input_shape_override ? *input_shape_override : input.Shape();

  int64_t input_count = prepare_reduce_metadata.input_count;
  int64_t output_count = prepare_reduce_metadata.output_count;
  std::vector<int64_t>& output_dims = prepare_reduce_metadata.output_dims;
  std::vector<int64_t>& input_dims_cudnn = prepare_reduce_metadata.input_dims_cudnn;
  std::vector<int64_t>& output_dims_cudnn = prepare_reduce_metadata.output_dims_cudnn;
  int64_t rank = prepare_reduce_metadata.rank;
  int64_t stride = prepare_reduce_metadata.stride;

  // This reduction keep adding values to this buffer. If a non-zero value, say 1000, is here, the sum will start with 1000.
  // Therefore zeroing out the memory is required
  CUDA_RETURN_IF_ERROR(cudaMemset(output.MutableDataRaw(), 0, output.SizeInBytes()));

  // special case when there is a dim value of 0 in the shape.
  if (input_count == 0) {
    assert(output.Shape().Size() == 0);
    return Status::OK();
  }

  IAllocatorUniquePtr<float> temp_X;
  cudnnDataType_t cudnn_type_X = CudnnTensor::GetDataType<CudaT>();

  // Block of fast matrix row reduction.
  // It relies on new atomicAdd for half type, so old CUDA can't use it.
  const auto reduction_size = input_count / stride;
  if (!std::is_same<T, int8_t>::value && !std::is_same<T, uint8_t>::value) {
<<<<<<< HEAD
    if (fast_reduction && reduction_size <= std::numeric_limits<int>::max() && stride <= std::numeric_limits<int>::max() &&
=======
    if (false && fast_reduction_ && reduction_size <= std::numeric_limits<int>::max() && stride <= std::numeric_limits<int>::max() &&
>>>>>>> 32e9bc02
        is_matrix_row_reduction(cudnn_reduce_op,
                                static_cast<int>(reduction_size),
                                static_cast<int>(stride), rank, axes)) {
      reduce_matrix_rows(
          reinterpret_cast<const CudaT*>(input.template Data<T>()),
          reinterpret_cast<CudaT*>(output.template MutableData<T>()),
          static_cast<int>(reduction_size),
          static_cast<int>(stride));

      if(ctx->NodeName() == "Add_53_Grad/ReduceSum_1") {
      // // if(ctx->NodeName() == "Add_151_Grad/ReduceSum_1") {
      //   PrintTensor(*X, "Reduce-X-all: " + ctx->NodeName(), false);
      //   PrintTensor(*Y, "Reduce-Y-all: " + ctx->NodeName(), false);
      //   PrintTensor(*X, "Reduce-X: " + ctx->NodeName(), true);
      //   PrintTensor(*Y, "Reduce-Y: " + ctx->NodeName(), true);
      }
      return Status::OK();
    }
  }

  if (ReduceTensorIndices == CUDNN_REDUCE_TENSOR_FLATTENED_INDICES && std::is_same<T, MLFloat16>::value) {
    // ArgMax/ArgMin with FP16 are not supported by cudnn, so convert input to fp32 then call cudnn
    temp_X = cuda_ep.GetScratchBuffer<float>(input_count);
    cudnn_type_X = CUDNN_DATA_FLOAT;
    Impl_Cast<CudaT, float>(reinterpret_cast<const CudaT*>(input.template Data<T>()), temp_X.get(), input_shape.Size());
  }

  CudnnReduceDescriptor reduce_desc;
  if (std::is_same<T, MLFloat16>::value)
    ORT_RETURN_IF_ERROR(reduce_desc.Set(cudnn_reduce_op, CudnnTensor::GetDataType<float>(), ReduceTensorIndices));
  else
    ORT_RETURN_IF_ERROR(reduce_desc.Set(cudnn_reduce_op, cudnn_type_X, ReduceTensorIndices));
  const auto one = Consts<CudaT>::One;
  const auto zero = Consts<CudaT>::Zero;
  CudnnTensor input_tensor;
  CudnnTensor output_tensor;
  ORT_RETURN_IF_ERROR(input_tensor.Set(input_dims_cudnn, cudnn_type_X));
  ORT_RETURN_IF_ERROR(output_tensor.Set(output_dims_cudnn, cudnn_type_X));
  size_t workspace_bytes = 0;
  CUDNN_RETURN_IF_ERROR(cudnnGetReductionWorkspaceSize(cuda_ep.PerThreadCudnnHandle(), reduce_desc,
                                                       input_tensor, output_tensor, &workspace_bytes));
  auto workspace_cuda = cuda_ep.GetScratchBuffer<CudaT>(workspace_bytes);

  size_t indices_bytes = 0;
  CUDNN_RETURN_IF_ERROR(cudnnGetReductionIndicesSize(cuda_ep.PerThreadCudnnHandle(), reduce_desc,
                                                     input_tensor, output_tensor, &indices_bytes));
  auto indices_cuda = cuda_ep.GetScratchBuffer<uint32_t>(indices_bytes);

  if (ReduceTensorIndices == CUDNN_REDUCE_TENSOR_NO_INDICES) {
    IAllocatorUniquePtr<T> input_data_buffer(nullptr, [](T*) {});
    CudaT* input_data = nullptr;
    if (calculate_sqt) {
      input_data_buffer = cuda_ep.GetScratchBuffer<T>(input_count);
      input_data = reinterpret_cast<CudaT*>(input_data_buffer.get());
      fast_divmod tmp_div;
      Impl_Mul<CudaT>(static_cast<int32_t>(SimpleBroadcast::NoBroadcast), nullptr,
                      reinterpret_cast<const CudaT*>(input.template Data<T>()), nullptr,
                      reinterpret_cast<const CudaT*>(input.template Data<T>()), nullptr,
                      tmp_div, tmp_div,
                      input_data, input_count);
    } else if (log_sum_exp) {
      // cudnnReduceTensor for ReduceSum has issue if input and output has same size, we just need to copy the data for this case
      // This happens when the input is Scalar
      if (input_count == output_count) {
        if (output.template MutableData<T>() != input.template Data<T>()) {
          CUDA_RETURN_IF_ERROR(cudaMemcpyAsync(output.template MutableData<T>(), input.template Data<T>(), input_count * sizeof(T), cudaMemcpyDeviceToDevice));
        }
      } else {
        // Reduce max -- Max/Min will output indices data
        CudnnReduceDescriptor reduce_max_desc;
        ORT_RETURN_IF_ERROR(reduce_max_desc.Set(CUDNN_REDUCE_TENSOR_MAX, cudnn_type_X, CUDNN_REDUCE_TENSOR_NO_INDICES));
        size_t indices_bytes_max = 0;
        CUDNN_RETURN_IF_ERROR(cudnnGetReductionIndicesSize(cuda_ep.PerThreadCudnnHandle(), reduce_max_desc,
                                                           input_tensor, output_tensor, &indices_bytes_max));
        auto indices_cuda_max = cuda_ep.GetScratchBuffer<uint32_t>(indices_bytes);
        CUDNN_RETURN_IF_ERROR(cudnnReduceTensor(
            cuda_ep.PerThreadCudnnHandle(), reduce_max_desc, indices_cuda_max.get(), indices_bytes_max,
            workspace_cuda.get(), workspace_bytes,
            &one, input_tensor, reinterpret_cast<const CudaT*>(input.template Data<T>()),
            &zero, output_tensor, reinterpret_cast<CudaT*>(output.template MutableData<T>())));
      }

      // Exp(X-ReduceMax)
      const TensorShape output_shape(output_dims);
      auto exp_result_buffer = cuda_ep.GetScratchBuffer<T>(input_count);
      auto exp_result = exp_result_buffer.get();
      auto log_sum_result_buffer = cuda_ep.GetScratchBuffer<T>(output_count);
      auto log_sum_result = log_sum_result_buffer.get();
      BinaryElementwisePreparation prepare;
      prepare.BinaryElementwiseBroadcastPrepareHelper(input_shape, output_shape, input_shape);
      Impl_Sub<CudaT>(prepare.output_rank_or_simple_broadcast,
                      &prepare.lhs_padded_strides,
                      reinterpret_cast<const CudaT*>(input.template Data<T>()),
                      &prepare.rhs_padded_strides,
                      reinterpret_cast<CudaT*>(output.template MutableData<T>()),
                      &prepare.fdm_output_strides,
                      prepare.fdm_H, prepare.fdm_C,
                      reinterpret_cast<CudaT*>(exp_result), input_count);

      Impl_Exp<CudaT>(reinterpret_cast<CudaT*>(exp_result),
                      reinterpret_cast<CudaT*>(exp_result),
                      input_count);

      // cudnnReduceTensor for ReduceSum has issue if input and output has same size, we just need to copy the data for this case
      // This happens when the input is Scalar. We do not need to add anything in this case.
      if (input_count == output_count) {
        CUDA_RETURN_IF_ERROR(cudaMemcpyAsync(reinterpret_cast<CudaT*>(log_sum_result), exp_result, input_count * sizeof(T), cudaMemcpyDeviceToDevice));
      } else {
        // ReduceSum
        CUDNN_RETURN_IF_ERROR(cudnnReduceTensor(
            cuda_ep.PerThreadCudnnHandle(), reduce_desc, indices_cuda.get(), indices_bytes,
            workspace_cuda.get(), workspace_bytes,
            &one, input_tensor, exp_result,
            &zero, output_tensor, reinterpret_cast<CudaT*>(log_sum_result)));
      }

      // Log(Sum)
      Impl_Log<CudaT>(reinterpret_cast<CudaT*>(log_sum_result),
                      reinterpret_cast<CudaT*>(log_sum_result),
                      output_count);

      // Log + ReduceMax
      fast_divmod tmp_div;
      Impl_Add<CudaT>(static_cast<int32_t>(SimpleBroadcast::NoBroadcast), nullptr,
                      reinterpret_cast<CudaT*>(log_sum_result), nullptr,
                      reinterpret_cast<CudaT*>(output.template MutableData<T>()), nullptr,
                      tmp_div, tmp_div,
<<<<<<< HEAD
                      reinterpret_cast<CudaT*>(output.template MutableData<T>()), output_count);

=======
                      reinterpret_cast<CudaT*>(Y->template MutableData<T>()), output_count);
>>>>>>> 32e9bc02
      return Status::OK();
    }
    if (calculate_sqt) {
      // cudnnReduceTensor for ReduceSum has issue if input and output has same size, we just need to copy the data for this case
      // This happens when the input is Scalar. We do not need to add anything in this case.
      if (input_count == output_count) {
        CUDA_RETURN_IF_ERROR(cudaMemcpyAsync(reinterpret_cast<CudaT*>(output.template MutableData<T>()), input_data, input_count * sizeof(T), cudaMemcpyDeviceToDevice));
      } else {
        CUDNN_RETURN_IF_ERROR(cudnnReduceTensor(
            cuda_ep.PerThreadCudnnHandle(), reduce_desc, indices_cuda.get(), indices_bytes,
            workspace_cuda.get(), workspace_bytes,
            &one, input_tensor, input_data,
            &zero, output_tensor, reinterpret_cast<CudaT*>(output.template MutableData<T>())));
      }
    } else {
      // cudnnReduceTensor for ReduceSum has issue if input and output has same size, we just need to copy the data for this case
      if (input_count == output_count) {
        if (output.template MutableData<T>() != input.template Data<T>()) {
          CUDA_RETURN_IF_ERROR(cudaMemcpyAsync(output.template MutableData<T>(), input.template Data<T>(), input_count * sizeof(T), cudaMemcpyDeviceToDevice));
        }
      } else {
        CUDNN_RETURN_IF_ERROR(cudnnReduceTensor(
            cuda_ep.PerThreadCudnnHandle(), reduce_desc, indices_cuda.get(), indices_bytes,
            workspace_cuda.get(), workspace_bytes,
            &one, input_tensor, reinterpret_cast<const CudaT*>(input.template Data<T>()),
            &zero, output_tensor, reinterpret_cast<CudaT*>(output.template MutableData<T>())));
      }
    }
  } else {  // For ArgMax & ArgMin ops, use the indicies as the output with int64 type
    if (temp_X) {
      auto temp_output = cuda_ep.GetScratchBuffer<float>(output_count);
      CUDNN_RETURN_IF_ERROR(cudnnReduceTensor(
          cuda_ep.PerThreadCudnnHandle(), reduce_desc, indices_cuda.get(), indices_bytes,
          workspace_cuda.get(), workspace_bytes,
          &one, input_tensor, temp_X.get(),
          &zero, output_tensor, temp_output.get()));
    } else {
      auto temp_output = cuda_ep.GetScratchBuffer<CudaT>(output_count);
      CUDNN_RETURN_IF_ERROR(cudnnReduceTensor(
          cuda_ep.PerThreadCudnnHandle(), reduce_desc, indices_cuda.get(), indices_bytes,
          workspace_cuda.get(), workspace_bytes,
          &one, input_tensor, reinterpret_cast<const CudaT*>(input.template Data<T>()),
          &zero, output_tensor, temp_output.get()));
    }

    // CUDA reduction index is uint32_t for now, cast it to int64_t according to ONNX spec
    Impl_Cast<uint32_t, int64_t>(reinterpret_cast<uint32_t*>(indices_cuda.get()), output.template MutableData<int64_t>(), output_count);
  }

  if (calculate_log) {
    Impl_Log<CudaT>(reinterpret_cast<CudaT*>(output.template MutableData<T>()),
                    reinterpret_cast<CudaT*>(output.template MutableData<T>()),
                    output_count);
  }

  if(ctx->NodeName() == "Add_53_Grad/ReduceSum_1") {
  // if(ctx->NodeName() == "Add_151_Grad/ReduceSum_1") {
    // PrintTensor(*X, "Reduce-X-all: " + ctx->NodeName(), false);
    // PrintTensor(*Y, "Reduce-Y-all: " + ctx->NodeName(), false);
    // PrintTensor(*X, "Reduce-X: " + ctx->NodeName(), true);
    // PrintTensor(*Y, "Reduce-Y: " + ctx->NodeName(), true);
  }
  return Status::OK();
}

template <bool allow_multi_axes>
template <typename T, cudnnReduceTensorIndices_t ReduceTensorIndices>
Status ReduceKernel<allow_multi_axes>::ComputeImpl(OpKernelContext* ctx, cudnnReduceTensorOp_t cudnn_reduce_op) const {
  const Tensor* X = ctx->Input<Tensor>(0);

  PrepareReduceMetadata prepare_reduce_metadata;
  ORT_RETURN_IF_ERROR(PrepareForReduce(X,
                                       keepdims_,
                                       axes_,
                                       prepare_reduce_metadata));

  Tensor* Y = ctx->Output(0, prepare_reduce_metadata.squeezed_output_dims);

  return ReduceComputeCore<T, ReduceTensorIndices>(*cuda_ep_, *X, prepare_reduce_metadata, *Y, cudnn_reduce_op, axes_,
                                                   calculate_log_, calculate_sqt_, log_sum_exp_, fast_reduction_);
}

template <>
template <>
Status ReduceKernel<true>::ComputeImpl<int32_t, CUDNN_REDUCE_TENSOR_NO_INDICES>(OpKernelContext* ctx, cudnnReduceTensorOp_t cudnn_reduce_op) const {
  typedef typename ToCudaType<int32_t>::MappedType CudaT;

  const Tensor* X = ctx->Input<Tensor>(0);
  PrepareReduceMetadata prepare_reduce_metadata;

  ORT_RETURN_IF_ERROR(PrepareForReduce(X,
                                       keepdims_,
                                       axes_,
                                       prepare_reduce_metadata));

  Tensor* Y = ctx->Output(0, prepare_reduce_metadata.squeezed_output_dims);

  int64_t input_count = prepare_reduce_metadata.input_count;
  int64_t output_count = prepare_reduce_metadata.output_count;
  std::vector<int64_t>& input_dims_cudnn = prepare_reduce_metadata.input_dims_cudnn;
  std::vector<int64_t>& output_dims_cudnn = prepare_reduce_metadata.output_dims_cudnn;

  // This reduction keep adding values to this buffer. If a non-zero value, say 1000, is here, the sum will start with 1000.
  // Therefore zeroing out the memory is required
  CUDA_RETURN_IF_ERROR(cudaMemset(Y->MutableDataRaw(), 0, Y->SizeInBytes()));

  // special case when there is a dim value of 0 in the shape.
  if (input_count == 0) {
    assert(Y->Shape().Size() == 0);
    return Status::OK();
  }

  // cudnnReduceTensor for ReduceSum has issue if input and output has same size, we just need to copy the data for this case
  if (input_count == output_count) {
    if (Y->template MutableData<int32_t>() != X->template Data<int32_t>()) {
      CUDA_RETURN_IF_ERROR(cudaMemcpyAsync(Y->template MutableData<int32_t>(), X->template Data<int32_t>(), input_count * sizeof(int32_t), cudaMemcpyDeviceToDevice));
    }
    return Status::OK();
  }

  size_t indices_bytes = 0;
  size_t workspace_bytes = 0;
  CudnnTensor input_tensor;
  CudnnTensor output_tensor;
  CudnnReduceDescriptor reduce_desc;

  cudnnDataType_t cudnn_type_X = CUDNN_DATA_FLOAT;
  IAllocatorUniquePtr<float> temp_X = GetScratchBuffer<float>(input_count);
  Impl_Cast<CudaT, float>(reinterpret_cast<const CudaT*>(X->template Data<int32_t>()), temp_X.get(), X->Shape().Size());

  ORT_RETURN_IF_ERROR(reduce_desc.Set(cudnn_reduce_op, cudnn_type_X, CUDNN_REDUCE_TENSOR_FLATTENED_INDICES));
  ORT_RETURN_IF_ERROR(input_tensor.Set(input_dims_cudnn, cudnn_type_X));
  ORT_RETURN_IF_ERROR(output_tensor.Set(output_dims_cudnn, cudnn_type_X));
  CUDNN_RETURN_IF_ERROR(cudnnGetReductionIndicesSize(CudnnHandle(), reduce_desc, input_tensor, output_tensor, &indices_bytes));
  CUDNN_RETURN_IF_ERROR(cudnnGetReductionWorkspaceSize(CudnnHandle(), reduce_desc, input_tensor, output_tensor, &workspace_bytes));
  IAllocatorUniquePtr<uint32_t> indices_cuda = GetScratchBuffer<uint32_t>(indices_bytes);
  IAllocatorUniquePtr<CudaT> workspace_cuda = GetScratchBuffer<CudaT>(workspace_bytes);

  const auto one = Consts<float>::One;
  const auto zero = Consts<float>::Zero;
  auto temp_Y = GetScratchBuffer<float>(output_count);
  CUDNN_RETURN_IF_ERROR(cudnnReduceTensor(CudnnHandle(),
                                          reduce_desc,
                                          indices_cuda.get(),
                                          indices_bytes,
                                          workspace_cuda.get(),
                                          workspace_bytes,
                                          &one,
                                          input_tensor,
                                          temp_X.get(),
                                          &zero,
                                          output_tensor,
                                          temp_Y.get()));

  Impl_Cast<float, int32_t>(temp_Y.get(), Y->template MutableData<int32_t>(), output_count);

  return Status::OK();
}

template <>
template <>
Status ReduceKernel<true>::ComputeImpl<int8_t, CUDNN_REDUCE_TENSOR_NO_INDICES>(OpKernelContext* ctx, cudnnReduceTensorOp_t cudnn_reduce_op) const {
  typedef typename ToCudaType<int8_t>::MappedType CudaT;

  const Tensor* X = ctx->Input<Tensor>(0);
  PrepareReduceMetadata prepare_reduce_metadata;

  ORT_RETURN_IF_ERROR(PrepareForReduce(X,
                                       keepdims_,
                                       axes_,
                                       prepare_reduce_metadata));

  Tensor* Y = ctx->Output(0, prepare_reduce_metadata.squeezed_output_dims);

  int64_t input_count = prepare_reduce_metadata.input_count;
  int64_t output_count = prepare_reduce_metadata.output_count;
  std::vector<int64_t>& input_dims_cudnn = prepare_reduce_metadata.input_dims_cudnn;
  std::vector<int64_t>& output_dims_cudnn = prepare_reduce_metadata.output_dims_cudnn;

  // This reduction keep adding values to this buffer. If a non-zero value, say 1000, is here, the sum will start with 1000.
  // Therefore zeroing out the memory is required
  CUDA_RETURN_IF_ERROR(cudaMemset(Y->MutableDataRaw(), 0, Y->SizeInBytes()));

  // special case when there is a dim value of 0 in the shape.
  if (input_count == 0) {
    assert(Y->Shape().Size() == 0);
    return Status::OK();
  }

  // cudnnReduceTensor has issue if input and output has same size, we just need to copy the data for this case
  auto* const dst = Y->template MutableData<int8_t>();
  const auto* const src = X->template Data<int8_t>();
  if (input_count == output_count) {
    if (src != dst) {
      CUDA_RETURN_IF_ERROR(cudaMemcpyAsync(dst, src, input_count * sizeof(int8_t), cudaMemcpyDeviceToDevice));
    }
    return Status::OK();
  }

  size_t indices_bytes = 0;
  size_t workspace_bytes = 0;
  CudnnTensor input_tensor;
  CudnnTensor output_tensor;
  CudnnReduceDescriptor reduce_desc;

  cudnnDataType_t cudnn_type_X = CUDNN_DATA_FLOAT;
  IAllocatorUniquePtr<float> temp_X = GetScratchBuffer<float>(input_count);
  Impl_Cast<CudaT, float>(reinterpret_cast<const CudaT*>(src), temp_X.get(), X->Shape().Size());

  ORT_RETURN_IF_ERROR(reduce_desc.Set(cudnn_reduce_op, cudnn_type_X, CUDNN_REDUCE_TENSOR_FLATTENED_INDICES));
  ORT_RETURN_IF_ERROR(input_tensor.Set(input_dims_cudnn, cudnn_type_X));
  ORT_RETURN_IF_ERROR(output_tensor.Set(output_dims_cudnn, cudnn_type_X));
  CUDNN_RETURN_IF_ERROR(cudnnGetReductionIndicesSize(CudnnHandle(), reduce_desc, input_tensor, output_tensor, &indices_bytes));
  CUDNN_RETURN_IF_ERROR(cudnnGetReductionWorkspaceSize(CudnnHandle(), reduce_desc, input_tensor, output_tensor, &workspace_bytes));
  IAllocatorUniquePtr<uint32_t> indices_cuda = GetScratchBuffer<uint32_t>(indices_bytes);
  IAllocatorUniquePtr<CudaT> workspace_cuda = GetScratchBuffer<CudaT>(workspace_bytes);

  const auto one = Consts<float>::One;
  const auto zero = Consts<float>::Zero;
  auto temp_Y = GetScratchBuffer<float>(output_count);
  CUDNN_RETURN_IF_ERROR(cudnnReduceTensor(CudnnHandle(),
                                          reduce_desc,
                                          indices_cuda.get(),
                                          indices_bytes,
                                          workspace_cuda.get(),
                                          workspace_bytes,
                                          &one,
                                          input_tensor,
                                          temp_X.get(),
                                          &zero,
                                          output_tensor,
                                          temp_Y.get()));

  Impl_Cast<float, int8_t>(temp_Y.get(), dst, output_count);

  return Status::OK();
}

template <>
template <>
Status ReduceKernel<true>::ComputeImpl<uint8_t, CUDNN_REDUCE_TENSOR_NO_INDICES>(OpKernelContext* ctx, cudnnReduceTensorOp_t cudnn_reduce_op) const {
  typedef typename ToCudaType<uint8_t>::MappedType CudaT;

  const Tensor* X = ctx->Input<Tensor>(0);
  PrepareReduceMetadata prepare_reduce_metadata;

  ORT_RETURN_IF_ERROR(PrepareForReduce(X,
                                       keepdims_,
                                       axes_,
                                       prepare_reduce_metadata));

  Tensor* Y = ctx->Output(0, prepare_reduce_metadata.squeezed_output_dims);

  int64_t input_count = prepare_reduce_metadata.input_count;
  int64_t output_count = prepare_reduce_metadata.output_count;
  std::vector<int64_t>& input_dims_cudnn = prepare_reduce_metadata.input_dims_cudnn;
  std::vector<int64_t>& output_dims_cudnn = prepare_reduce_metadata.output_dims_cudnn;

  // This reduction keep adding values to this buffer. If a non-zero value, say 1000, is here, the sum will start with 1000.
  // Therefore zeroing out the memory is required
  CUDA_RETURN_IF_ERROR(cudaMemset(Y->MutableDataRaw(), 0, Y->SizeInBytes()));

  // special case when there is a dim value of 0 in the shape.
  if (input_count == 0) {
    assert(Y->Shape().Size() == 0);
    return Status::OK();
  }

  // cudnnReduceTensor has issue if input and output has same size, we just need to copy the data for this case
  auto* const dst = Y->template MutableData<uint8_t>();
  const auto* const src = X->template Data<uint8_t>();
  if (input_count == output_count) {
    if (src != dst) {
      CUDA_RETURN_IF_ERROR(cudaMemcpyAsync(dst, src, input_count * sizeof(uint8_t), cudaMemcpyDeviceToDevice));
    }
    return Status::OK();
  }

  size_t indices_bytes = 0;
  size_t workspace_bytes = 0;
  CudnnTensor input_tensor;
  CudnnTensor output_tensor;
  CudnnReduceDescriptor reduce_desc;

  cudnnDataType_t cudnn_type_X = CUDNN_DATA_FLOAT;
  IAllocatorUniquePtr<float> temp_X = GetScratchBuffer<float>(input_count);
  Impl_Cast<CudaT, float>(reinterpret_cast<const CudaT*>(src), temp_X.get(), X->Shape().Size());

  ORT_RETURN_IF_ERROR(reduce_desc.Set(cudnn_reduce_op, cudnn_type_X, CUDNN_REDUCE_TENSOR_FLATTENED_INDICES));
  ORT_RETURN_IF_ERROR(input_tensor.Set(input_dims_cudnn, cudnn_type_X));
  ORT_RETURN_IF_ERROR(output_tensor.Set(output_dims_cudnn, cudnn_type_X));
  CUDNN_RETURN_IF_ERROR(cudnnGetReductionIndicesSize(CudnnHandle(), reduce_desc, input_tensor, output_tensor, &indices_bytes));
  CUDNN_RETURN_IF_ERROR(cudnnGetReductionWorkspaceSize(CudnnHandle(), reduce_desc, input_tensor, output_tensor, &workspace_bytes));
  IAllocatorUniquePtr<uint32_t> indices_cuda = GetScratchBuffer<uint32_t>(indices_bytes);
  IAllocatorUniquePtr<CudaT> workspace_cuda = GetScratchBuffer<CudaT>(workspace_bytes);

  const auto one = Consts<float>::One;
  const auto zero = Consts<float>::Zero;
  auto temp_Y = GetScratchBuffer<float>(output_count);
  CUDNN_RETURN_IF_ERROR(cudnnReduceTensor(CudnnHandle(),
                                          reduce_desc,
                                          indices_cuda.get(),
                                          indices_bytes,
                                          workspace_cuda.get(),
                                          workspace_bytes,
                                          &one,
                                          input_tensor,
                                          temp_X.get(),
                                          &zero,
                                          output_tensor,
                                          temp_Y.get()));

  Impl_Cast<float, uint8_t>(temp_Y.get(), dst, output_count);

  return Status::OK();
}

namespace ReductionOps {

template <typename T, cudnnReduceTensorIndices_t ReduceTensorIndices>
Tensor ReduceCompute(CUDAExecutionProvider& cuda_ep, cudnnReduceTensorOp_t cudnn_reduce_op, AllocatorPtr allocator,
                     const Tensor& input, const std::vector<int64_t>& axes,
                     bool keep_dims, bool calculate_log, bool calculate_sqt, bool log_sum_exp,
                     bool fast_reduction, const TensorShape* input_shape_override) {
  PrepareReduceMetadata prepare_reduce_metadata;
  auto status = PrepareForReduce(&input,
                                 keep_dims,
                                 axes,
                                 prepare_reduce_metadata,
                                 input_shape_override);

  if (!status.IsOK()) {
    ORT_THROW(ONNXRUNTIME, FAIL, "Failed to perform reduce op: ", status.ErrorMessage());
  }

  Tensor output(input.DataType(), prepare_reduce_metadata.squeezed_output_dims, allocator);

  status = ReduceComputeCore<T, ReduceTensorIndices>(cuda_ep, input, prepare_reduce_metadata, output, cudnn_reduce_op, axes,
                                                     calculate_log, calculate_sqt, log_sum_exp, fast_reduction, input_shape_override);

  if (!status.IsOK()) {
    ORT_THROW(ONNXRUNTIME, FAIL, "Failed to perform reduce op: ", status.ErrorMessage());
  }

  return output;
}

// Explicit template instantiation (needed to be used in einsum_auxiliary_ops.cc)

template Tensor ReduceCompute<float, CUDNN_REDUCE_TENSOR_NO_INDICES>(
    CUDAExecutionProvider& cuda_ep, cudnnReduceTensorOp_t cudnn_reduce_op,
    AllocatorPtr allocator,
    const Tensor& input, const std::vector<int64_t>& axes,
    bool keep_dims, bool calculate_log, bool calculate_sqt, bool log_sum_exp,
    bool fast_reduction, const TensorShape* input_shape_override);

template Tensor ReduceCompute<double, CUDNN_REDUCE_TENSOR_NO_INDICES>(
    CUDAExecutionProvider& cuda_ep, cudnnReduceTensorOp_t cudnn_reduce_op,
    AllocatorPtr allocator,
    const Tensor& input, const std::vector<int64_t>& axes,
    bool keep_dims, bool calculate_log, bool calculate_sqt, bool log_sum_exp,
    bool fast_reduction, const TensorShape* input_shape_override);

}  // namespace ReductionOps

#define REGISTER_KERNEL_HFD(name)        \
  REGISTER_KERNEL_TYPED(name, MLFloat16) \
  REGISTER_KERNEL_TYPED(name, float)     \
  REGISTER_KERNEL_TYPED(name, double)

REGISTER_KERNEL_HFD(ArgMax)
REGISTER_KERNEL_HFD(ArgMin)
REGISTER_KERNEL_HFD(ReduceL1)
REGISTER_KERNEL_HFD(ReduceL2)

REGISTER_KERNEL_TYPED_12(ReduceMax, MLFloat16)
REGISTER_KERNEL_TYPED_12(ReduceMax, float)
REGISTER_KERNEL_TYPED_12(ReduceMax, double)
REGISTER_KERNEL_TYPED_12(ReduceMax, int32_t)
REGISTER_KERNEL_TYPED_12(ReduceMax, int8_t)
REGISTER_KERNEL_TYPED_12(ReduceMax, uint8_t)

REGISTER_KERNEL_HFD(ReduceMean)

REGISTER_KERNEL_TYPED_12(ReduceMin, MLFloat16)
REGISTER_KERNEL_TYPED_12(ReduceMin, float)
REGISTER_KERNEL_TYPED_12(ReduceMin, double)
REGISTER_KERNEL_TYPED_12(ReduceMin, int32_t)
REGISTER_KERNEL_TYPED_12(ReduceMin, int8_t)
REGISTER_KERNEL_TYPED_12(ReduceMin, uint8_t)

REGISTER_KERNEL_HFD(ReduceProd)
REGISTER_KERNEL_HFD(ReduceSum)
REGISTER_KERNEL_HFD(ReduceLogSum)
REGISTER_KERNEL_HFD(ReduceSumSquare)
REGISTER_KERNEL_HFD(ReduceLogSumExp)

#define REGISTER_KERNEL_INT32(name) \
  REGISTER_KERNEL_TYPED(name, int32_t)

REGISTER_KERNEL_INT32(ReduceL1)
REGISTER_KERNEL_INT32(ReduceL2)
REGISTER_KERNEL_INT32(ReduceMean)

REGISTER_KERNEL_INT32(ReduceProd)
REGISTER_KERNEL_INT32(ReduceSum)

}  // namespace cuda
}  // namespace onnxruntime<|MERGE_RESOLUTION|>--- conflicted
+++ resolved
@@ -8,6 +8,7 @@
 #include "core/providers/cuda/math/binary_elementwise_ops_impl.h"
 #include "core/providers/cuda/math/binary_elementwise_ops.h"
 #include "core/providers/cpu/tensor/utils.h"
+#include "core/framework/op_kernel_context_internal.h"
 
 using namespace onnxruntime::common;
 namespace onnxruntime {
@@ -115,7 +116,7 @@
   // Block of fast matrix row reduction.
   const auto stride = input_shape[input_shape.NumDimensions() - 1];
   const auto reduction_size = input_shape.Size() / stride;
-  if (false && fast_reduction_ && reduction_size <= std::numeric_limits<int>::max() && stride <= std::numeric_limits<int>::max() &&
+  if (fast_reduction_ && reduction_size <= std::numeric_limits<int>::max() && stride <= std::numeric_limits<int>::max() &&
       is_matrix_row_reduction(cudnn_reduce_op,
                               static_cast<int>(reduction_size),
                               static_cast<int>(stride), rank, axes_)) {
@@ -412,11 +413,7 @@
   // It relies on new atomicAdd for half type, so old CUDA can't use it.
   const auto reduction_size = input_count / stride;
   if (!std::is_same<T, int8_t>::value && !std::is_same<T, uint8_t>::value) {
-<<<<<<< HEAD
     if (fast_reduction && reduction_size <= std::numeric_limits<int>::max() && stride <= std::numeric_limits<int>::max() &&
-=======
-    if (false && fast_reduction_ && reduction_size <= std::numeric_limits<int>::max() && stride <= std::numeric_limits<int>::max() &&
->>>>>>> 32e9bc02
         is_matrix_row_reduction(cudnn_reduce_op,
                                 static_cast<int>(reduction_size),
                                 static_cast<int>(stride), rank, axes)) {
@@ -426,13 +423,13 @@
           static_cast<int>(reduction_size),
           static_cast<int>(stride));
 
-      if(ctx->NodeName() == "Add_53_Grad/ReduceSum_1") {
+      // if(ctx->NodeName() == "Add_53_Grad/ReduceSum_1") {
       // // if(ctx->NodeName() == "Add_151_Grad/ReduceSum_1") {
       //   PrintTensor(*X, "Reduce-X-all: " + ctx->NodeName(), false);
       //   PrintTensor(*Y, "Reduce-Y-all: " + ctx->NodeName(), false);
       //   PrintTensor(*X, "Reduce-X: " + ctx->NodeName(), true);
       //   PrintTensor(*Y, "Reduce-Y: " + ctx->NodeName(), true);
-      }
+      // }
       return Status::OK();
     }
   }
@@ -544,12 +541,8 @@
                       reinterpret_cast<CudaT*>(log_sum_result), nullptr,
                       reinterpret_cast<CudaT*>(output.template MutableData<T>()), nullptr,
                       tmp_div, tmp_div,
-<<<<<<< HEAD
                       reinterpret_cast<CudaT*>(output.template MutableData<T>()), output_count);
 
-=======
-                      reinterpret_cast<CudaT*>(Y->template MutableData<T>()), output_count);
->>>>>>> 32e9bc02
       return Status::OK();
     }
     if (calculate_sqt) {
@@ -605,13 +598,13 @@
                     output_count);
   }
 
-  if(ctx->NodeName() == "Add_53_Grad/ReduceSum_1") {
+  // if(ctx->NodeName() == "Add_53_Grad/ReduceSum_1") {
   // if(ctx->NodeName() == "Add_151_Grad/ReduceSum_1") {
     // PrintTensor(*X, "Reduce-X-all: " + ctx->NodeName(), false);
     // PrintTensor(*Y, "Reduce-Y-all: " + ctx->NodeName(), false);
     // PrintTensor(*X, "Reduce-X: " + ctx->NodeName(), true);
     // PrintTensor(*Y, "Reduce-Y: " + ctx->NodeName(), true);
-  }
+  // }
   return Status::OK();
 }
 
@@ -627,9 +620,15 @@
                                        prepare_reduce_metadata));
 
   Tensor* Y = ctx->Output(0, prepare_reduce_metadata.squeezed_output_dims);
+  bool fast_reduction = fast_reduction_;
+  if (fast_reduction) {
+    auto ctx_internal = static_cast<OpKernelContextInternal*>(ctx);
+    if (ctx_internal && ctx_internal->GetUseDeterministicCompute())
+      fast_reduction = false;
+  }
 
   return ReduceComputeCore<T, ReduceTensorIndices>(*cuda_ep_, *X, prepare_reduce_metadata, *Y, cudnn_reduce_op, axes_,
-                                                   calculate_log_, calculate_sqt_, log_sum_exp_, fast_reduction_);
+                                                   calculate_log_, calculate_sqt_, log_sum_exp_, fast_reduction);
 }
 
 template <>
