--- conflicted
+++ resolved
@@ -806,6 +806,7 @@
     bool STDMETHODCALLTYPE OpNodeInfoWrapper<NodeInfoImpl_t, Base1_t, Base2_t>::IsInputValid(uint32_t inputIndex) const noexcept
     {
         if (IsClosed())
+
         {
             return false;
         }
@@ -886,13 +887,11 @@
         }
         ORT_CATCH_RETURN
     }
-
     HRESULT STDMETHODCALLTYPE OpKernelInfoWrapper::GetOutputTensorShape(uint32_t outputIndex, uint32_t dimensionCount, uint32_t* dimensions) const noexcept
     {
         ORT_TRY
         {
           VerifyNotClosed();
-
           memset(dimensions, 0, dimensionCount * sizeof(dimensions[0]));
 
           if (!HasOutputShapeDescription())
@@ -900,6 +899,7 @@
             return E_FAIL;
           }
 
+
           if (outputIndex >= GetOutputCount())
           {
             return E_INVALIDARG;
@@ -909,7 +909,6 @@
           {
             return E_INVALIDARG;
           }
-
           for (uint32_t i = 0; i < dimensionCount; ++i)
           {
             dimensions[i] = m_inferredOutputShapes->GetShape(outputIndex)[i];
@@ -1560,32 +1559,6 @@
 
           ML_CHECK_BOOL(outputIndex < m_outputTensors.size());
 
-<<<<<<< HEAD
-onnxruntime::Status AbiOpKernel::Compute(onnxruntime::OpKernelContext* context) const {
-  auto winmlProviderCapture = m_winmlProvider;
-  auto internalOpCapture = m_internalOperator;
-  checkMemory("onnxruntime::Status AbiOpKernel::Compute - start"); 
-  MLOperatorTensorGetter constantInputGetter = [context, winmlProviderCapture, internalOpCapture](uint32_t index) {
-    Microsoft::WRL::ComPtr<IMLOperatorTensor> tensorWrapper = nullptr;
-    const onnxruntime::Tensor* tensor = context->Input<onnxruntime::Tensor>(static_cast<int>(index));
-    if (tensor != nullptr)
-    {
-        tensorWrapper = wil::MakeOrThrow<TensorWrapper>(
-            const_cast<onnxruntime::Tensor*>(tensor),
-            tensor ? IsAllocationInterface(tensor->Location()) : false,
-            winmlProviderCapture.Get(),
-            internalOpCapture);
-    }
-
-    return tensorWrapper;
-  };
-  checkMemory("onnxruntime::Status AbiOpKernel::Compute - #1"); 
-  auto inferShapesAndCreateKernel = [&](const EdgeShapes& inputShapes, EdgeShapes& outputShapes) -> ComPtr<IMLOperatorKernel> {
-    // If the output size is not dynamic, infer it using the kernel. The result of inference is stored in m_inferredOutputShapes.
-    if (m_requiresOutputShapesAtCreation) {
-      // Use the same list of required inputs for the shape inferrer and the kernel.
-      InferAndVerifyOutputSizes(m_requiredConstantCpuInputs, constantInputGetter, &inputShapes, outputShapes);
-=======
           // GetOutputTensor must be called unless a kernel provides shape inferencing,
           // in which case m_outputShapes will be valid here.
           if (!m_outputShapes)
@@ -1645,7 +1618,6 @@
           return S_OK;
         }
         ORT_CATCH_RETURN
->>>>>>> ee3b7574
     }
 
     HRESULT STDMETHODCALLTYPE OpKernelContextWrapper::AllocateTemporaryData(size_t size, IUnknown** abiAllocation) const
@@ -1664,14 +1636,6 @@
         {
           VerifyNotClosed();
 
-<<<<<<< HEAD
-    return ret;
-  };
-  checkMemory("onnxruntime::Status AbiOpKernel::Compute - #2"); 
-  // The kernel creation may have been delayed because input shapes were required but not inferred by schema.
-  if (RequiresLazyInitialization()) {
-    std::lock_guard<std::mutex> lock(m_mutex);
-=======
           *abiAllocation = nullptr;
           onnxruntime::AllocatorPtr alloc;
           THROW_IF_NOT_OK(m_impl->GetTempSpaceAllocator(&alloc));
@@ -1680,7 +1644,6 @@
           {
             return E_FAIL;
           }
->>>>>>> ee3b7574
 
           ComPtr<IUnknown> allocation;
           allocation.Attach(static_cast<IUnknown*>(alloc->Alloc(size)));
@@ -1698,20 +1661,10 @@
           m_temporaryAllocations.push_back(allocation);
           m_temporaryAbiAllocations.push_back(*abiAllocation);
 
-<<<<<<< HEAD
-      m_kernel = inferShapesAndCreateKernel(m_inputShapesOfKernelInference, m_inferredOutputShapes);
-      SetLazyInitialized();
-      checkMemory("onnxruntime::Status AbiOpKernel::Compute - #2 - end of if true"); 
-    }
-  } else if (m_inputShapesOfKernelInference.EdgeCount() > 0) {
-    checkMemory("onnxruntime::Status AbiOpKernel::Compute - #2 - start of if false"); 
-    EdgeShapes local_input_shapes = GetInputShapes(context);
-=======
           return S_OK;
         }
         ORT_CATCH_RETURN
     }
->>>>>>> ee3b7574
 
     void STDMETHODCALLTYPE OpKernelContextWrapper::GetExecutionInterface(IUnknown** executionInterface) const noexcept
     {
@@ -1732,20 +1685,11 @@
 
         return ret;
     }
-<<<<<<< HEAD
-    checkMemory("onnxruntime::Status AbiOpKernel::Compute - #2 - mid of if false"); 
-    // In the edge case that the input size is changing across invocations and the kernel requires
-    // its input size at construction, use a local instance of the kernel.
-    if (local_input_shapes != m_inputShapesOfKernelInference || requiredCpuInputsChanged) {
-      EdgeShapes localInferredOutputShapes;
-      ComPtr<IMLOperatorKernel> localKernel = inferShapesAndCreateKernel(local_input_shapes, localInferredOutputShapes);
-=======
 
     std::vector<IMLOperatorTensor*> OpKernelContextWrapper::GetOutputTensors(const EdgeShapes& outputShapes)
     {
         std::vector<IMLOperatorTensor*> ret;
         ret.reserve(m_outputTensors.size());
->>>>>>> ee3b7574
 
         ORT_THROW_HR_IF(E_INVALIDARG, static_cast<size_t>(m_impl->OutputCount()) != outputShapes.EdgeCount());
 
@@ -1763,15 +1707,6 @@
 
         return ret;
     }
-<<<<<<< HEAD
-  }
-  checkMemory("onnxruntime::Status AbiOpKernel::Compute - #3"); 
-  ComPtr<OpKernelContextWrapper> kernelContextWrapper = wil::MakeOrThrow<OpKernelContextWrapper>(
-      context,
-      Info().GetExecutionProvider(),
-      m_internalOperator,
-      m_requiresOutputShapesAtCreation ? &m_inferredOutputShapes : nullptr);
-=======
 
     AbiOpKernel::AbiOpKernel(
         IMLOperatorKernelFactory* operatorFactory,
@@ -1790,20 +1725,9 @@
         m_defaultAttributes(defaultAttributes)
     {
         assert(requiresInputShapesAtCreation || !requiresOutputShapesAtCreation);
->>>>>>> ee3b7574
 
         m_requiredConstantCpuInputs.assign(requiredConstantCpuInputs.begin(), requiredConstantCpuInputs.end());
 
-<<<<<<< HEAD
-  // Ensure that scheduled work, if any, is completed before freeing the kernel if the execution
-  // provider requires this.
-  if (m_winmlProvider) {
-    m_winmlProvider->QueueReference(m_kernel.Get());
-  }
-  checkMemory("onnxruntime::Status AbiOpKernel::Compute - end"); 
-  return onnxruntime::Status();
-}
-=======
         const void* executionHandle = kerneInfo.GetExecutionProvider()->GetExecutionHandle();
         if (executionHandle)
         {
@@ -1820,7 +1744,6 @@
                 m_winmlProvider->GetABIExecutionInterfaceAndInvalidateState(isInternalOperator, m_abiExecutionObject.ReleaseAndGetAddressOf());
             }
         }
->>>>>>> ee3b7574
 
         bool requiredConstantCpuInputsAvailable = true;
         for (uint32_t index : requiredConstantCpuInputs)
