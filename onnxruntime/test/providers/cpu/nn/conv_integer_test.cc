// Copyright (c) Microsoft Corporation. All rights reserved.
// Licensed under the MIT License.

#include "gtest/gtest.h"
#include "test/providers/provider_test_utils.h"

namespace onnxruntime {
namespace test {
TEST(ConvIntegerTest, WithoutPadding_2D_u8u8) {
  OpTester test("ConvInteger", 10);
  std::vector<int64_t> x_dims{1, 1, 3, 3};
  test.AddInput<uint8_t>("x", x_dims,
                         {2, 3, 4,
                          5, 6, 7,
                          8, 9, 10});
  std::vector<int64_t> w_dims{1, 1, 2, 2};
  test.AddInput<uint8_t>("w", w_dims,
                         {2, 2,
                          2, 2});
  test.AddInput<uint8_t>("x_zero_point", {}, {1});
  test.AddInput<uint8_t>("w_zero_point", {}, {1});
  std::vector<int64_t> y_dims{1, 1, 2, 2};
  test.AddOutput<int32_t>("y", y_dims,
                          {12, 16,
                           24, 28});
  test.Run();
}
<<<<<<< HEAD
TEST(ConvIntegerTest, WithoutPadding_2D_u8s8) {
  OpTester test("ConvInteger", 10);
  std::vector<int64_t> x_dims{1, 1, 3, 3};
  test.AddInput<uint8_t>("x", x_dims,
                         {2, 3, 4,
                          5, 6, 7,
                          8, 9, 10});
  std::vector<int64_t> w_dims{1, 1, 2, 2};
  test.AddInput<int8_t>("w", w_dims,
                        {-9, -9,
                         -9, -9});
  test.AddInput<uint8_t>("x_zero_point", {}, {1});
  test.AddInput<int8_t>("w_zero_point", {}, {-10});
  std::vector<int64_t> y_dims{1, 1, 2, 2};
  test.AddOutput<int32_t>("y", y_dims,
                          {12, 16,
                           24, 28});
  test.Run();
}
=======

<<<<<<< HEAD
TEST(ConvIntegerTest, WithoutPadding_2D_u8s8) {
  OpTester test("ConvInteger", 10);
  std::vector<int64_t> x_dims{1, 1, 3, 3};
  test.AddInput<uint8_t>("x", x_dims,
                         {2, 3, 4,
                          5, 6, 7,
                          8, 9, 10});
  std::vector<int64_t> w_dims{1, 1, 2, 2};
  test.AddInput<int8_t>("w", w_dims,
                        {-9, -9,
                         -9, -9});
  test.AddInput<uint8_t>("x_zero_point", {}, {1});
  test.AddInput<int8_t>("w_zero_point", {}, {-10});
  std::vector<int64_t> y_dims{1, 1, 2, 2};
  test.AddOutput<int32_t>("y", y_dims,
                          {12, 16,
                           24, 28});
  test.Run();
}

=======
>>>>>>> main
>>>>>>> b0777569
TEST(ConvIntegerTest, WithPadding_2D_u8u8) {
  OpTester test("ConvInteger", 10);
  std::vector<int64_t> x_dims{1, 1, 3, 3};
  test.AddInput<uint8_t>("x", x_dims,
                         {2, 3, 4,
                          5, 6, 7,
                          8, 9, 10});
  std::vector<int64_t> w_dims{1, 1, 2, 2};
  test.AddInput<uint8_t>("w", w_dims,
                         {2, 2,
                          2, 2});
  test.AddInput<uint8_t>("x_zero_point", {}, {1});
  test.AddInput<uint8_t>("w_zero_point", {}, {1});
  test.AddAttribute<std::vector<int64_t>>("pads", {1, 1, 1, 1});
  std::vector<int64_t> y_dims{1, 1, 4, 4};
  test.AddOutput<int32_t>("y", y_dims,
                          {1, 3, 5, 3,
                           5, 12, 16, 9,
                           11, 24, 28, 15,
                           7, 15, 17, 9});
  test.Run();
}
<<<<<<< HEAD
TEST(ConvIntegerTest, WithPadding_2D_u8s8) {
  OpTester test("ConvInteger", 10);
  std::vector<int64_t> x_dims{1, 1, 3, 3};
  test.AddInput<uint8_t>("x", x_dims,
                         {2, 3, 4,
                          5, 6, 7,
                          8, 9, 10});
  std::vector<int64_t> w_dims{1, 1, 2, 2};
  test.AddInput<int8_t>("w", w_dims,
                        {-9, -9,
                         -9, -9});
  test.AddInput<uint8_t>("x_zero_point", {}, {1});
  test.AddInput<int8_t>("w_zero_point", {}, {-10});
  test.AddAttribute<std::vector<int64_t>>("pads", {1, 1, 1, 1});
  std::vector<int64_t> y_dims{1, 1, 4, 4};
  test.AddOutput<int32_t>("y", y_dims,
                          {1, 3, 5, 3,
                           5, 12, 16, 9,
                           11, 24, 28, 15,
                           7, 15, 17, 9});
  test.Run();
}
=======

<<<<<<< HEAD
TEST(ConvIntegerTest, WithPadding_2D_u8s8) {
  OpTester test("ConvInteger", 10);
  std::vector<int64_t> x_dims{1, 1, 3, 3};
  test.AddInput<uint8_t>("x", x_dims,
                         {2, 3, 4,
                          5, 6, 7,
                          8, 9, 10});
  std::vector<int64_t> w_dims{1, 1, 2, 2};
  test.AddInput<int8_t>("w", w_dims,
                        {-9, -9,
                         -9, -9});
  test.AddInput<uint8_t>("x_zero_point", {}, {1});
  test.AddInput<int8_t>("w_zero_point", {}, {-10});
  test.AddAttribute<std::vector<int64_t>>("pads", {1, 1, 1, 1});
  std::vector<int64_t> y_dims{1, 1, 4, 4};
  test.AddOutput<int32_t>("y", y_dims,
                          {1, 3, 5, 3,
                           5, 12, 16, 9,
                           11, 24, 28, 15,
                           7, 15, 17, 9});
  test.Run();
}

=======
>>>>>>> main
>>>>>>> b0777569
TEST(ConvIntegerTest, WithGroup_2D_u8u8) {
  OpTester test("ConvInteger", 10);
  std::vector<int64_t> x_dims{1, 3, 3, 3};
  test.AddInput<uint8_t>("x", x_dims,
                         {2, 3, 4,
                          5, 6, 7,
                          8, 9, 10,
                          11, 12, 13,
                          14, 15, 16,
                          17, 18, 19,
                          20, 21, 22,
                          23, 24, 25,
                          26, 27, 28});
  std::vector<int64_t> w_dims{3, 1, 2, 2};
  test.AddInput<uint8_t>("w", w_dims,
                         {11, 12,
                          12, 11,
                          13, 14,
                          14, 13,
                          15, 16,
                          16, 15});
  test.AddInput<uint8_t>("x_zero_point", {}, {1});
  test.AddInput<uint8_t>("w_zero_point", {}, {10});
  test.AddAttribute<std::vector<int64_t>>("pads", {1, 1, 1, 1});
  test.AddAttribute("group", static_cast<int64_t>(3));
  std::vector<int64_t> y_dims{1, 3, 4, 4};
  test.AddOutput<int32_t>("y", y_dims,
                          {1, 4, 7, 6,
                           6, 18, 24, 15,
                           15, 36, 42, 24,
                           14, 23, 26, 9,
                           30, 73, 80, 48,
                           79, 168, 182, 96,
                           100, 210, 224, 117,
                           64, 116, 123, 54,
                           95, 214, 225, 126,
                           224, 462, 484, 249,
                           257, 528, 550, 282,
                           150, 281, 292, 135});
  test.Run();
}
<<<<<<< HEAD
TEST(ConvIntegerTest, WithGroup_2D_u8s8) {
  OpTester test("ConvInteger", 10);
  std::vector<int64_t> x_dims{1, 3, 3, 3};
  test.AddInput<uint8_t>("x", x_dims,
                         {2, 3, 4,
                          5, 6, 7,
                          8, 9, 10,
                          11, 12, 13,
                          14, 15, 16,
                          17, 18, 19,
                          20, 21, 22,
                          23, 24, 25,
                          26, 27, 28});
  std::vector<int64_t> w_dims{3, 1, 2, 2};
  test.AddInput<int8_t>("w", w_dims,
                        {-9, -8,
                         -8, -9,
                         -7, -6,
                         -6, -7,
                         -5, -4,
                         -4, -5});
  test.AddInput<uint8_t>("x_zero_point", {}, {1});
  test.AddInput<int8_t>("w_zero_point", {}, {-10});
  test.AddAttribute<std::vector<int64_t>>("pads", {1, 1, 1, 1});
  test.AddAttribute("group", static_cast<int64_t>(3));
  std::vector<int64_t> y_dims{1, 3, 4, 4};
  test.AddOutput<int32_t>("y", y_dims,
                          {1, 4, 7, 6,
                           6, 18, 24, 15,
                           15, 36, 42, 24,
                           14, 23, 26, 9,
                           30, 73, 80, 48,
                           79, 168, 182, 96,
                           100, 210, 224, 117,
                           64, 116, 123, 54,
                           95, 214, 225, 126,
                           224, 462, 484, 249,
                           257, 528, 550, 282,
                           150, 281, 292, 135});
  test.Run();
}
=======

<<<<<<< HEAD
TEST(ConvIntegerTest, WithGroup_2D_u8s8) {
  OpTester test("ConvInteger", 10);
  std::vector<int64_t> x_dims{1, 3, 3, 3};
  test.AddInput<uint8_t>("x", x_dims,
                         {2, 3, 4,
                          5, 6, 7,
                          8, 9, 10,
                          11, 12, 13,
                          14, 15, 16,
                          17, 18, 19,
                          20, 21, 22,
                          23, 24, 25,
                          26, 27, 28});
  std::vector<int64_t> w_dims{3, 1, 2, 2};
  test.AddInput<int8_t>("w", w_dims,
                        {-9, -8,
                         -8, -9,
                         -7, -6,
                         -6, -7,
                         -5, -4,
                         -4, -5});
  test.AddInput<uint8_t>("x_zero_point", {}, {1});
  test.AddInput<int8_t>("w_zero_point", {}, {-10});
  test.AddAttribute<std::vector<int64_t>>("pads", {1, 1, 1, 1});
  test.AddAttribute("group", static_cast<int64_t>(3));
  std::vector<int64_t> y_dims{1, 3, 4, 4};
  test.AddOutput<int32_t>("y", y_dims,
                          {1, 4, 7, 6,
                           6, 18, 24, 15,
                           15, 36, 42, 24,
                           14, 23, 26, 9,
                           30, 73, 80, 48,
                           79, 168, 182, 96,
                           100, 210, 224, 117,
                           64, 116, 123, 54,
                           95, 214, 225, 126,
                           224, 462, 484, 249,
                           257, 528, 550, 282,
                           150, 281, 292, 135});
  test.Run();
}

=======
>>>>>>> main
>>>>>>> b0777569
TEST(ConvIntegerTest, WithPadding_3D_u8u8) {
  OpTester test("ConvInteger", 10);
  std::vector<int64_t> x_dims{1, 1, 3, 3, 3};
  test.AddInput<uint8_t>("x", x_dims,
                         {2, 3, 4,
                          5, 6, 7,
                          8, 9, 10,
                          11, 12, 13,
                          14, 15, 16,
                          17, 18, 19,
                          20, 21, 22,
                          23, 24, 25,
                          26, 27, 28});
  std::vector<int64_t> w_dims{1, 1, 2, 2, 2};
  test.AddInput<uint8_t>("w", w_dims,
                         {11, 11,
                          11, 11,
                          11, 11,
                          11, 11});
  test.AddInput<uint8_t>("x_zero_point", {}, {1});
  test.AddInput<uint8_t>("w_zero_point", {}, {10});
  test.AddAttribute<std::vector<int64_t>>("pads", {1, 1, 1, 1, 1, 1});
  std::vector<int64_t> y_dims{1, 1, 4, 4, 4};
  test.AddOutput<int32_t>("y", y_dims,
                          {1, 3, 5, 3,
                           5, 12, 16, 9,
                           11, 24, 28, 15,
                           7, 15, 17, 9,
                           11, 24, 28, 15,
                           28, 60, 68, 36,
                           40, 84, 92, 48,
                           23, 48, 52, 27,
                           29, 60, 64, 33,
                           64, 132, 140, 72,
                           76, 156, 164, 84,
                           41, 84, 88, 45,
                           19, 39, 41, 21,
                           41, 84, 88, 45,
                           47, 96, 100, 51,
                           25, 51, 53, 27});
  test.Run();
}
<<<<<<< HEAD
TEST(ConvIntegerTest, WithPadding_3D_u8s8) {
  OpTester test("ConvInteger", 10);
  std::vector<int64_t> x_dims{1, 1, 3, 3, 3};
  test.AddInput<uint8_t>("x", x_dims,
                         {2, 3, 4,
                          5, 6, 7,
                          8, 9, 10,
                          11, 12, 13,
                          14, 15, 16,
                          17, 18, 19,
                          20, 21, 22,
                          23, 24, 25,
                          26, 27, 28});
  std::vector<int64_t> w_dims{1, 1, 2, 2, 2};
  test.AddInput<int8_t>("w", w_dims,
                        {-9, -9,
                         -9, -9,
                         -9, -9,
                         -9, -9});
  test.AddInput<uint8_t>("x_zero_point", {}, {1});
  test.AddInput<int8_t>("w_zero_point", {}, {-10});
  test.AddAttribute<std::vector<int64_t>>("pads", {1, 1, 1, 1, 1, 1});
  std::vector<int64_t> y_dims{1, 1, 4, 4, 4};
  test.AddOutput<int32_t>("y", y_dims,
                          {1, 3, 5, 3,
                           5, 12, 16, 9,
                           11, 24, 28, 15,
                           7, 15, 17, 9,
                           11, 24, 28, 15,
                           28, 60, 68, 36,
                           40, 84, 92, 48,
                           23, 48, 52, 27,
                           29, 60, 64, 33,
                           64, 132, 140, 72,
                           76, 156, 164, 84,
                           41, 84, 88, 45,
                           19, 39, 41, 21,
                           41, 84, 88, 45,
                           47, 96, 100, 51,
                           25, 51, 53, 27});
  test.Run();
}
=======

<<<<<<< HEAD
TEST(ConvIntegerTest, WithPadding_3D_u8s8) {
  OpTester test("ConvInteger", 10);
  std::vector<int64_t> x_dims{1, 1, 3, 3, 3};
  test.AddInput<uint8_t>("x", x_dims,
                         {2, 3, 4,
                          5, 6, 7,
                          8, 9, 10,
                          11, 12, 13,
                          14, 15, 16,
                          17, 18, 19,
                          20, 21, 22,
                          23, 24, 25,
                          26, 27, 28});
  std::vector<int64_t> w_dims{1, 1, 2, 2, 2};
  test.AddInput<int8_t>("w", w_dims,
                        {-9, -9,
                         -9, -9,
                         -9, -9,
                         -9, -9});
  test.AddInput<uint8_t>("x_zero_point", {}, {1});
  test.AddInput<int8_t>("w_zero_point", {}, {-10});
  test.AddAttribute<std::vector<int64_t>>("pads", {1, 1, 1, 1, 1, 1});
  std::vector<int64_t> y_dims{1, 1, 4, 4, 4};
  test.AddOutput<int32_t>("y", y_dims,
                          {1, 3, 5, 3,
                           5, 12, 16, 9,
                           11, 24, 28, 15,
                           7, 15, 17, 9,
                           11, 24, 28, 15,
                           28, 60, 68, 36,
                           40, 84, 92, 48,
                           23, 48, 52, 27,
                           29, 60, 64, 33,
                           64, 132, 140, 72,
                           76, 156, 164, 84,
                           41, 84, 88, 45,
                           19, 39, 41, 21,
                           41, 84, 88, 45,
                           47, 96, 100, 51,
                           25, 51, 53, 27});
  test.Run();
}

=======
>>>>>>> main
>>>>>>> b0777569
TEST(ConvIntegerTest, Pointwise_2D_u8u8) {
  OpTester test("ConvInteger", 10);
  std::vector<int64_t> x_dims{1, 1, 3, 3};
  test.AddInput<uint8_t>("x", x_dims,
                         {2, 3, 4,
                          5, 6, 7,
                          8, 9, 10});
  std::vector<int64_t> w_dims{1, 1, 1, 1};
  test.AddInput<uint8_t>("w", w_dims, {5});
  test.AddInput<uint8_t>("x_zero_point", {}, {1});
  test.AddInput<uint8_t>("w_zero_point", {}, {1});
  std::vector<int64_t> y_dims{1, 1, 3, 3};
  test.AddOutput<int32_t>("y", y_dims,
                          {4, 8, 12,
                           16, 20, 24,
                           28, 32, 36});
  test.Run();
}
<<<<<<< HEAD
TEST(ConvIntegerTest, Pointwise_3D_u8s8) {
=======

TEST(ConvIntegerTest, Pointwise_3D_u8u8) {
>>>>>>> main
  OpTester test("ConvInteger", 10);
  std::vector<int64_t> x_dims{1, 1, 3, 3, 3};
  test.AddInput<uint8_t>("x", x_dims,
                         {2, 3, 4,
                          5, 6, 7,
                          8, 9, 10,
                          11, 12, 13,
                          14, 15, 16,
                          17, 18, 19,
                          20, 21, 22,
                          23, 24, 25,
                          26, 27, 28});
  std::vector<int64_t> w_dims{1, 1, 1, 1, 1};
<<<<<<< HEAD

  test.AddInput<uint8_t>("w", w_dims, {5});
  test.AddInput<uint8_t>("x_zero_point", {}, {1});
  test.AddInput<uint8_t>("w_zero_point", {}, {1});

  std::vector<int64_t> y_dims{1, 1, 3, 3, 3};
  test.AddOutput<int32_t>("y", y_dims,
                          {4, 8, 12,
                           16, 20, 24,
                           28, 32, 36,
                           40, 44, 48,
                           52, 56, 60,
                           64, 68, 72,
                           76, 80, 84,
                           88, 92, 96,
                           100, 104, 108});
  test.Run();
}
TEST(ConvIntegerTest, Pointwise_3D_u8s8) {
  OpTester test("ConvInteger", 10);
  std::vector<int64_t> x_dims{1, 1, 3, 3, 3};
  test.AddInput<uint8_t>("x", x_dims,
                         {2, 3, 4,
                          5, 6, 7,
                          8, 9, 10,
                          11, 12, 13,
                          14, 15, 16,
                          17, 18, 19,
                          20, 21, 22,
                          23, 24, 25,
                          26, 27, 28});
  std::vector<int64_t> w_dims{1, 1, 1, 1, 1};
  test.AddInput<int8_t>("w", w_dims, {-16});
  test.AddInput<uint8_t>("x_zero_point", {}, {1});
  test.AddInput<int8_t>("w_zero_point", {}, {-20});
=======
<<<<<<< HEAD
  test.AddInput<int8_t>("w", w_dims, {-16});
  test.AddInput<uint8_t>("x_zero_point", {}, {1});
  test.AddInput<int8_t>("w_zero_point", {}, {-20});
=======
  test.AddInput<uint8_t>("w", w_dims, {5});
  test.AddInput<uint8_t>("x_zero_point", {}, {1});
  test.AddInput<uint8_t>("w_zero_point", {}, {1});
>>>>>>> main
>>>>>>> b0777569
  std::vector<int64_t> y_dims{1, 1, 3, 3, 3};
  test.AddOutput<int32_t>("y", y_dims,
                          {4, 8, 12,
                           16, 20, 24,
                           28, 32, 36,
                           40, 44, 48,
                           52, 56, 60,
                           64, 68, 72,
                           76, 80, 84,
                           88, 92, 96,
                           100, 104, 108});
  test.Run();
}
<<<<<<< HEAD
=======
<<<<<<< HEAD
=======

>>>>>>> main
>>>>>>> b0777569
TEST(ConvIntegerTest, WithStride2_2D_u8u8) {
  OpTester test("ConvInteger", 10);
  std::vector<int64_t> x_dims{1, 1, 7, 7};
  test.AddInput<uint8_t>("x", x_dims,
                         {10, 11, 12, 13, 14, 15, 16,
                          20, 21, 22, 23, 24, 25, 26,
                          30, 31, 32, 33, 34, 35, 36,
                          40, 41, 42, 43, 44, 45, 46,
                          50, 51, 52, 53, 54, 55, 56,
                          60, 61, 62, 63, 64, 65, 66,
                          70, 71, 72, 73, 74, 75, 76});
  std::vector<int64_t> w_dims{1, 1, 3, 3};
  test.AddInput<uint8_t>("w", w_dims,
                         {11, 12, 11,
                          12, 13, 12,
                          11, 12, 11});
  test.AddInput<uint8_t>("x_zero_point", {}, {10});
  test.AddInput<uint8_t>("w_zero_point", {}, {10});
  test.AddAttribute<std::vector<int64_t>>("pads", {1, 1, 1, 1});
  test.AddAttribute<std::vector<int64_t>>("strides", {2, 2});
  std::vector<int64_t> y_dims{1, 1, 4, 4};
  test.AddOutput<int32_t>("y", y_dims,
                          {33, 62, 84, 75,
                           224, 330, 360, 282,
                           444, 630, 660, 502,
                           453, 642, 664, 495});
  // Exercise the (stride_w = 2) path inside Math::Im2col.
  test.Run();
}
<<<<<<< HEAD
TEST(ConvIntegerTest, WithStride2_2D_u8s8) {
  OpTester test("ConvInteger", 10);
  std::vector<int64_t> x_dims{1, 1, 7, 7};
  test.AddInput<uint8_t>("x", x_dims,
                         {10, 11, 12, 13, 14, 15, 16,
                          20, 21, 22, 23, 24, 25, 26,
                          30, 31, 32, 33, 34, 35, 36,
                          40, 41, 42, 43, 44, 45, 46,
                          50, 51, 52, 53, 54, 55, 56,
                          60, 61, 62, 63, 64, 65, 66,
                          70, 71, 72, 73, 74, 75, 76});
  std::vector<int64_t> w_dims{1, 1, 3, 3};
  test.AddInput<int8_t>("w", w_dims,
                        {-9, -8, -9,
                         -8, -7, -8,
                         -9, -8, -9});
  test.AddInput<uint8_t>("x_zero_point", {}, {10});
  test.AddInput<int8_t>("w_zero_point", {}, {-10});
  test.AddAttribute<std::vector<int64_t>>("pads", {1, 1, 1, 1});
  test.AddAttribute<std::vector<int64_t>>("strides", {2, 2});
  std::vector<int64_t> y_dims{1, 1, 4, 4};
  test.AddOutput<int32_t>("y", y_dims,
                          {33, 62, 84, 75,
                           224, 330, 360, 282,
                           444, 630, 660, 502,
                           453, 642, 664, 495});
  // Exercise the (stride_w = 2) path inside Math::Im2col.
  test.Run();
}
=======

<<<<<<< HEAD
TEST(ConvIntegerTest, WithStride2_2D_u8s8) {
  OpTester test("ConvInteger", 10);
  std::vector<int64_t> x_dims{1, 1, 7, 7};
  test.AddInput<uint8_t>("x", x_dims,
                         {10, 11, 12, 13, 14, 15, 16,
                          20, 21, 22, 23, 24, 25, 26,
                          30, 31, 32, 33, 34, 35, 36,
                          40, 41, 42, 43, 44, 45, 46,
                          50, 51, 52, 53, 54, 55, 56,
                          60, 61, 62, 63, 64, 65, 66,
                          70, 71, 72, 73, 74, 75, 76});
  std::vector<int64_t> w_dims{1, 1, 3, 3};
  test.AddInput<int8_t>("w", w_dims,
                        {-9, -8, -9,
                         -8, -7, -8,
                         -9, -8, -9});
  test.AddInput<uint8_t>("x_zero_point", {}, {10});
  test.AddInput<int8_t>("w_zero_point", {}, {-10});
  test.AddAttribute<std::vector<int64_t>>("pads", {1, 1, 1, 1});
  test.AddAttribute<std::vector<int64_t>>("strides", {2, 2});
  std::vector<int64_t> y_dims{1, 1, 4, 4};
  test.AddOutput<int32_t>("y", y_dims,
                          {33, 62, 84, 75,
                           224, 330, 360, 282,
                           444, 630, 660, 502,
                           453, 642, 664, 495});
  // Exercise the (stride_w = 2) path inside Math::Im2col.
  test.Run();
}

=======
>>>>>>> main
>>>>>>> b0777569
TEST(ConvIntegerTest, WithStride3_2D_u8u8) {
  OpTester test("ConvInteger", 10);
  std::vector<int64_t> x_dims{1, 1, 7, 7};
  test.AddInput<uint8_t>("x", x_dims,
                         {10, 11, 12, 13, 14, 15, 16,
                          20, 21, 22, 23, 24, 25, 26,
                          30, 31, 32, 33, 34, 35, 36,
                          40, 41, 42, 43, 44, 45, 46,
                          50, 51, 52, 53, 54, 55, 56,
                          60, 61, 62, 63, 64, 65, 66,
                          70, 71, 72, 73, 74, 75, 76});
  std::vector<int64_t> w_dims{1, 1, 3, 3};
  test.AddInput<uint8_t>("w", w_dims,
                         {11, 12, 11,
                          12, 13, 12,
                          11, 12, 11});
  test.AddInput<uint8_t>("x_zero_point", {}, {10});
  test.AddInput<uint8_t>("w_zero_point", {}, {10});
  test.AddAttribute<std::vector<int64_t>>("pads", {2, 2, 1, 1});
  test.AddAttribute<std::vector<int64_t>>("strides", {3, 3});
  std::vector<int64_t> y_dims{1, 1, 3, 3};
  test.AddOutput<int32_t>("y", y_dims,
                          {0, 8, 20,
                           80, 330, 375,
<<<<<<< HEAD
                           200, 780, 825});
  // Exercise the (stride_w > 2) path inside Math::Im2col.
  test.Run();
}
TEST(ConvIntegerTest, WithStride3_2D_u8s8) {
  OpTester test("ConvInteger", 10);
  std::vector<int64_t> x_dims{1, 1, 7, 7};
  test.AddInput<uint8_t>("x", x_dims,
                         {10, 11, 12, 13, 14, 15, 16,
                          20, 21, 22, 23, 24, 25, 26,
                          30, 31, 32, 33, 34, 35, 36,
                          40, 41, 42, 43, 44, 45, 46,
                          50, 51, 52, 53, 54, 55, 56,
                          60, 61, 62, 63, 64, 65, 66,
                          70, 71, 72, 73, 74, 75, 76});
  std::vector<int64_t> w_dims{1, 1, 3, 3};
  test.AddInput<int8_t>("w", w_dims,
                        {-9, -8, -9,
                         -8, -7, -8,
                         -9, -8, -9});
  test.AddInput<uint8_t>("x_zero_point", {}, {10});
  test.AddInput<int8_t>("w_zero_point", {}, {-10});
  test.AddAttribute<std::vector<int64_t>>("pads", {2, 2, 1, 1});
  test.AddAttribute<std::vector<int64_t>>("strides", {3, 3});
  std::vector<int64_t> y_dims{1, 1, 3, 3};
  test.AddOutput<int32_t>("y", y_dims,
                          {0, 8, 20,
                           80, 330, 375,
=======
>>>>>>> main
                           200, 780, 825});
  // Exercise the (stride_w > 2) path inside Math::Im2col.
  test.Run();
}

TEST(ConvIntegerTest, WithStride3_2D_u8s8) {
  OpTester test("ConvInteger", 10);
  std::vector<int64_t> x_dims{1, 1, 7, 7};
  test.AddInput<uint8_t>("x", x_dims,
                         {10, 11, 12, 13, 14, 15, 16,
                          20, 21, 22, 23, 24, 25, 26,
                          30, 31, 32, 33, 34, 35, 36,
                          40, 41, 42, 43, 44, 45, 46,
                          50, 51, 52, 53, 54, 55, 56,
                          60, 61, 62, 63, 64, 65, 66,
                          70, 71, 72, 73, 74, 75, 76});
  std::vector<int64_t> w_dims{1, 1, 3, 3};
  test.AddInput<int8_t>("w", w_dims,
                        {-9, -8, -9,
                         -8, -7, -8,
                         -9, -8, -9});
  test.AddInput<uint8_t>("x_zero_point", {}, {10});
  test.AddInput<int8_t>("w_zero_point", {}, {-10});
  test.AddAttribute<std::vector<int64_t>>("pads", {2, 2, 1, 1});
  test.AddAttribute<std::vector<int64_t>>("strides", {3, 3});
  std::vector<int64_t> y_dims{1, 1, 3, 3};
  test.AddOutput<int32_t>("y", y_dims,
                          {0, 8, 20,
                           80, 330, 375,
                           200, 780, 825});
  // Exercise the (stride_w > 2) path inside Math::Im2col.
  test.Run();
}

}  // namespace test
}  // namespace onnxruntime<|MERGE_RESOLUTION|>--- conflicted
+++ resolved
@@ -25,7 +25,7 @@
                            24, 28});
   test.Run();
 }
-<<<<<<< HEAD
+
 TEST(ConvIntegerTest, WithoutPadding_2D_u8s8) {
   OpTester test("ConvInteger", 10);
   std::vector<int64_t> x_dims{1, 1, 3, 3};
@@ -45,10 +45,8 @@
                            24, 28});
   test.Run();
 }
-=======
-
-<<<<<<< HEAD
-TEST(ConvIntegerTest, WithoutPadding_2D_u8s8) {
+
+TEST(ConvIntegerTest, WithPadding_2D_u8u8) {
   OpTester test("ConvInteger", 10);
   std::vector<int64_t> x_dims{1, 1, 3, 3};
   test.AddInput<uint8_t>("x", x_dims,
@@ -56,34 +54,34 @@
                           5, 6, 7,
                           8, 9, 10});
   std::vector<int64_t> w_dims{1, 1, 2, 2};
+  test.AddInput<uint8_t>("w", w_dims,
+                         {2, 2,
+                          2, 2});
+  test.AddInput<uint8_t>("x_zero_point", {}, {1});
+  test.AddInput<uint8_t>("w_zero_point", {}, {1});
+  test.AddAttribute<std::vector<int64_t>>("pads", {1, 1, 1, 1});
+  std::vector<int64_t> y_dims{1, 1, 4, 4};
+  test.AddOutput<int32_t>("y", y_dims,
+                          {1, 3, 5, 3,
+                           5, 12, 16, 9,
+                           11, 24, 28, 15,
+                           7, 15, 17, 9});
+  test.Run();
+}
+
+TEST(ConvIntegerTest, WithPadding_2D_u8s8) {
+  OpTester test("ConvInteger", 10);
+  std::vector<int64_t> x_dims{1, 1, 3, 3};
+  test.AddInput<uint8_t>("x", x_dims,
+                         {2, 3, 4,
+                          5, 6, 7,
+                          8, 9, 10});
+  std::vector<int64_t> w_dims{1, 1, 2, 2};
   test.AddInput<int8_t>("w", w_dims,
                         {-9, -9,
                          -9, -9});
   test.AddInput<uint8_t>("x_zero_point", {}, {1});
   test.AddInput<int8_t>("w_zero_point", {}, {-10});
-  std::vector<int64_t> y_dims{1, 1, 2, 2};
-  test.AddOutput<int32_t>("y", y_dims,
-                          {12, 16,
-                           24, 28});
-  test.Run();
-}
-
-=======
->>>>>>> main
->>>>>>> b0777569
-TEST(ConvIntegerTest, WithPadding_2D_u8u8) {
-  OpTester test("ConvInteger", 10);
-  std::vector<int64_t> x_dims{1, 1, 3, 3};
-  test.AddInput<uint8_t>("x", x_dims,
-                         {2, 3, 4,
-                          5, 6, 7,
-                          8, 9, 10});
-  std::vector<int64_t> w_dims{1, 1, 2, 2};
-  test.AddInput<uint8_t>("w", w_dims,
-                         {2, 2,
-                          2, 2});
-  test.AddInput<uint8_t>("x_zero_point", {}, {1});
-  test.AddInput<uint8_t>("w_zero_point", {}, {1});
   test.AddAttribute<std::vector<int64_t>>("pads", {1, 1, 1, 1});
   std::vector<int64_t> y_dims{1, 1, 4, 4};
   test.AddOutput<int32_t>("y", y_dims,
@@ -93,58 +91,9 @@
                            7, 15, 17, 9});
   test.Run();
 }
-<<<<<<< HEAD
-TEST(ConvIntegerTest, WithPadding_2D_u8s8) {
-  OpTester test("ConvInteger", 10);
-  std::vector<int64_t> x_dims{1, 1, 3, 3};
-  test.AddInput<uint8_t>("x", x_dims,
-                         {2, 3, 4,
-                          5, 6, 7,
-                          8, 9, 10});
-  std::vector<int64_t> w_dims{1, 1, 2, 2};
-  test.AddInput<int8_t>("w", w_dims,
-                        {-9, -9,
-                         -9, -9});
-  test.AddInput<uint8_t>("x_zero_point", {}, {1});
-  test.AddInput<int8_t>("w_zero_point", {}, {-10});
-  test.AddAttribute<std::vector<int64_t>>("pads", {1, 1, 1, 1});
-  std::vector<int64_t> y_dims{1, 1, 4, 4};
-  test.AddOutput<int32_t>("y", y_dims,
-                          {1, 3, 5, 3,
-                           5, 12, 16, 9,
-                           11, 24, 28, 15,
-                           7, 15, 17, 9});
-  test.Run();
-}
-=======
-
-<<<<<<< HEAD
-TEST(ConvIntegerTest, WithPadding_2D_u8s8) {
-  OpTester test("ConvInteger", 10);
-  std::vector<int64_t> x_dims{1, 1, 3, 3};
-  test.AddInput<uint8_t>("x", x_dims,
-                         {2, 3, 4,
-                          5, 6, 7,
-                          8, 9, 10});
-  std::vector<int64_t> w_dims{1, 1, 2, 2};
-  test.AddInput<int8_t>("w", w_dims,
-                        {-9, -9,
-                         -9, -9});
-  test.AddInput<uint8_t>("x_zero_point", {}, {1});
-  test.AddInput<int8_t>("w_zero_point", {}, {-10});
-  test.AddAttribute<std::vector<int64_t>>("pads", {1, 1, 1, 1});
-  std::vector<int64_t> y_dims{1, 1, 4, 4};
-  test.AddOutput<int32_t>("y", y_dims,
-                          {1, 3, 5, 3,
-                           5, 12, 16, 9,
-                           11, 24, 28, 15,
-                           7, 15, 17, 9});
-  test.Run();
-}
-
-=======
->>>>>>> main
->>>>>>> b0777569
+
+
+
 TEST(ConvIntegerTest, WithGroup_2D_u8u8) {
   OpTester test("ConvInteger", 10);
   std::vector<int64_t> x_dims{1, 3, 3, 3};
@@ -186,7 +135,7 @@
                            150, 281, 292, 135});
   test.Run();
 }
-<<<<<<< HEAD
+
 TEST(ConvIntegerTest, WithGroup_2D_u8s8) {
   OpTester test("ConvInteger", 10);
   std::vector<int64_t> x_dims{1, 3, 3, 3};
@@ -228,54 +177,9 @@
                            150, 281, 292, 135});
   test.Run();
 }
-=======
-
-<<<<<<< HEAD
-TEST(ConvIntegerTest, WithGroup_2D_u8s8) {
-  OpTester test("ConvInteger", 10);
-  std::vector<int64_t> x_dims{1, 3, 3, 3};
-  test.AddInput<uint8_t>("x", x_dims,
-                         {2, 3, 4,
-                          5, 6, 7,
-                          8, 9, 10,
-                          11, 12, 13,
-                          14, 15, 16,
-                          17, 18, 19,
-                          20, 21, 22,
-                          23, 24, 25,
-                          26, 27, 28});
-  std::vector<int64_t> w_dims{3, 1, 2, 2};
-  test.AddInput<int8_t>("w", w_dims,
-                        {-9, -8,
-                         -8, -9,
-                         -7, -6,
-                         -6, -7,
-                         -5, -4,
-                         -4, -5});
-  test.AddInput<uint8_t>("x_zero_point", {}, {1});
-  test.AddInput<int8_t>("w_zero_point", {}, {-10});
-  test.AddAttribute<std::vector<int64_t>>("pads", {1, 1, 1, 1});
-  test.AddAttribute("group", static_cast<int64_t>(3));
-  std::vector<int64_t> y_dims{1, 3, 4, 4};
-  test.AddOutput<int32_t>("y", y_dims,
-                          {1, 4, 7, 6,
-                           6, 18, 24, 15,
-                           15, 36, 42, 24,
-                           14, 23, 26, 9,
-                           30, 73, 80, 48,
-                           79, 168, 182, 96,
-                           100, 210, 224, 117,
-                           64, 116, 123, 54,
-                           95, 214, 225, 126,
-                           224, 462, 484, 249,
-                           257, 528, 550, 282,
-                           150, 281, 292, 135});
-  test.Run();
-}
-
-=======
->>>>>>> main
->>>>>>> b0777569
+
+
+
 TEST(ConvIntegerTest, WithPadding_3D_u8u8) {
   OpTester test("ConvInteger", 10);
   std::vector<int64_t> x_dims{1, 1, 3, 3, 3};
@@ -318,7 +222,7 @@
                            25, 51, 53, 27});
   test.Run();
 }
-<<<<<<< HEAD
+
 TEST(ConvIntegerTest, WithPadding_3D_u8s8) {
   OpTester test("ConvInteger", 10);
   std::vector<int64_t> x_dims{1, 1, 3, 3, 3};
@@ -361,55 +265,7 @@
                            25, 51, 53, 27});
   test.Run();
 }
-=======
-
-<<<<<<< HEAD
-TEST(ConvIntegerTest, WithPadding_3D_u8s8) {
-  OpTester test("ConvInteger", 10);
-  std::vector<int64_t> x_dims{1, 1, 3, 3, 3};
-  test.AddInput<uint8_t>("x", x_dims,
-                         {2, 3, 4,
-                          5, 6, 7,
-                          8, 9, 10,
-                          11, 12, 13,
-                          14, 15, 16,
-                          17, 18, 19,
-                          20, 21, 22,
-                          23, 24, 25,
-                          26, 27, 28});
-  std::vector<int64_t> w_dims{1, 1, 2, 2, 2};
-  test.AddInput<int8_t>("w", w_dims,
-                        {-9, -9,
-                         -9, -9,
-                         -9, -9,
-                         -9, -9});
-  test.AddInput<uint8_t>("x_zero_point", {}, {1});
-  test.AddInput<int8_t>("w_zero_point", {}, {-10});
-  test.AddAttribute<std::vector<int64_t>>("pads", {1, 1, 1, 1, 1, 1});
-  std::vector<int64_t> y_dims{1, 1, 4, 4, 4};
-  test.AddOutput<int32_t>("y", y_dims,
-                          {1, 3, 5, 3,
-                           5, 12, 16, 9,
-                           11, 24, 28, 15,
-                           7, 15, 17, 9,
-                           11, 24, 28, 15,
-                           28, 60, 68, 36,
-                           40, 84, 92, 48,
-                           23, 48, 52, 27,
-                           29, 60, 64, 33,
-                           64, 132, 140, 72,
-                           76, 156, 164, 84,
-                           41, 84, 88, 45,
-                           19, 39, 41, 21,
-                           41, 84, 88, 45,
-                           47, 96, 100, 51,
-                           25, 51, 53, 27});
-  test.Run();
-}
-
-=======
->>>>>>> main
->>>>>>> b0777569
+
 TEST(ConvIntegerTest, Pointwise_2D_u8u8) {
   OpTester test("ConvInteger", 10);
   std::vector<int64_t> x_dims{1, 1, 3, 3};
@@ -428,12 +284,8 @@
                            28, 32, 36});
   test.Run();
 }
-<<<<<<< HEAD
-TEST(ConvIntegerTest, Pointwise_3D_u8s8) {
-=======
 
 TEST(ConvIntegerTest, Pointwise_3D_u8u8) {
->>>>>>> main
   OpTester test("ConvInteger", 10);
   std::vector<int64_t> x_dims{1, 1, 3, 3, 3};
   test.AddInput<uint8_t>("x", x_dims,
@@ -447,7 +299,6 @@
                           23, 24, 25,
                           26, 27, 28});
   std::vector<int64_t> w_dims{1, 1, 1, 1, 1};
-<<<<<<< HEAD
 
   test.AddInput<uint8_t>("w", w_dims, {5});
   test.AddInput<uint8_t>("x_zero_point", {}, {1});
@@ -483,17 +334,6 @@
   test.AddInput<int8_t>("w", w_dims, {-16});
   test.AddInput<uint8_t>("x_zero_point", {}, {1});
   test.AddInput<int8_t>("w_zero_point", {}, {-20});
-=======
-<<<<<<< HEAD
-  test.AddInput<int8_t>("w", w_dims, {-16});
-  test.AddInput<uint8_t>("x_zero_point", {}, {1});
-  test.AddInput<int8_t>("w_zero_point", {}, {-20});
-=======
-  test.AddInput<uint8_t>("w", w_dims, {5});
-  test.AddInput<uint8_t>("x_zero_point", {}, {1});
-  test.AddInput<uint8_t>("w_zero_point", {}, {1});
->>>>>>> main
->>>>>>> b0777569
   std::vector<int64_t> y_dims{1, 1, 3, 3, 3};
   test.AddOutput<int32_t>("y", y_dims,
                           {4, 8, 12,
@@ -507,13 +347,7 @@
                            100, 104, 108});
   test.Run();
 }
-<<<<<<< HEAD
-=======
-<<<<<<< HEAD
-=======
-
->>>>>>> main
->>>>>>> b0777569
+
 TEST(ConvIntegerTest, WithStride2_2D_u8u8) {
   OpTester test("ConvInteger", 10);
   std::vector<int64_t> x_dims{1, 1, 7, 7};
@@ -543,7 +377,7 @@
   // Exercise the (stride_w = 2) path inside Math::Im2col.
   test.Run();
 }
-<<<<<<< HEAD
+
 TEST(ConvIntegerTest, WithStride2_2D_u8s8) {
   OpTester test("ConvInteger", 10);
   std::vector<int64_t> x_dims{1, 1, 7, 7};
@@ -573,10 +407,8 @@
   // Exercise the (stride_w = 2) path inside Math::Im2col.
   test.Run();
 }
-=======
-
-<<<<<<< HEAD
-TEST(ConvIntegerTest, WithStride2_2D_u8s8) {
+
+TEST(ConvIntegerTest, WithStride3_2D_u8u8) {
   OpTester test("ConvInteger", 10);
   std::vector<int64_t> x_dims{1, 1, 7, 7};
   test.AddInput<uint8_t>("x", x_dims,
@@ -588,28 +420,23 @@
                           60, 61, 62, 63, 64, 65, 66,
                           70, 71, 72, 73, 74, 75, 76});
   std::vector<int64_t> w_dims{1, 1, 3, 3};
-  test.AddInput<int8_t>("w", w_dims,
-                        {-9, -8, -9,
-                         -8, -7, -8,
-                         -9, -8, -9});
+  test.AddInput<uint8_t>("w", w_dims,
+                         {11, 12, 11,
+                          12, 13, 12,
+                          11, 12, 11});
   test.AddInput<uint8_t>("x_zero_point", {}, {10});
-  test.AddInput<int8_t>("w_zero_point", {}, {-10});
-  test.AddAttribute<std::vector<int64_t>>("pads", {1, 1, 1, 1});
-  test.AddAttribute<std::vector<int64_t>>("strides", {2, 2});
-  std::vector<int64_t> y_dims{1, 1, 4, 4};
-  test.AddOutput<int32_t>("y", y_dims,
-                          {33, 62, 84, 75,
-                           224, 330, 360, 282,
-                           444, 630, 660, 502,
-                           453, 642, 664, 495});
-  // Exercise the (stride_w = 2) path inside Math::Im2col.
-  test.Run();
-}
-
-=======
->>>>>>> main
->>>>>>> b0777569
-TEST(ConvIntegerTest, WithStride3_2D_u8u8) {
+  test.AddInput<uint8_t>("w_zero_point", {}, {10});
+  test.AddAttribute<std::vector<int64_t>>("pads", {2, 2, 1, 1});
+  test.AddAttribute<std::vector<int64_t>>("strides", {3, 3});
+  std::vector<int64_t> y_dims{1, 1, 3, 3};
+  test.AddOutput<int32_t>("y", y_dims,
+                          {0, 8, 20,
+                           80, 330, 375,
+                           200, 780, 825});
+  // Exercise the (stride_w > 2) path inside Math::Im2col.
+  test.Run();
+}
+TEST(ConvIntegerTest, WithStride3_2D_u8s8) {
   OpTester test("ConvInteger", 10);
   std::vector<int64_t> x_dims{1, 1, 7, 7};
   test.AddInput<uint8_t>("x", x_dims,
@@ -621,35 +448,6 @@
                           60, 61, 62, 63, 64, 65, 66,
                           70, 71, 72, 73, 74, 75, 76});
   std::vector<int64_t> w_dims{1, 1, 3, 3};
-  test.AddInput<uint8_t>("w", w_dims,
-                         {11, 12, 11,
-                          12, 13, 12,
-                          11, 12, 11});
-  test.AddInput<uint8_t>("x_zero_point", {}, {10});
-  test.AddInput<uint8_t>("w_zero_point", {}, {10});
-  test.AddAttribute<std::vector<int64_t>>("pads", {2, 2, 1, 1});
-  test.AddAttribute<std::vector<int64_t>>("strides", {3, 3});
-  std::vector<int64_t> y_dims{1, 1, 3, 3};
-  test.AddOutput<int32_t>("y", y_dims,
-                          {0, 8, 20,
-                           80, 330, 375,
-<<<<<<< HEAD
-                           200, 780, 825});
-  // Exercise the (stride_w > 2) path inside Math::Im2col.
-  test.Run();
-}
-TEST(ConvIntegerTest, WithStride3_2D_u8s8) {
-  OpTester test("ConvInteger", 10);
-  std::vector<int64_t> x_dims{1, 1, 7, 7};
-  test.AddInput<uint8_t>("x", x_dims,
-                         {10, 11, 12, 13, 14, 15, 16,
-                          20, 21, 22, 23, 24, 25, 26,
-                          30, 31, 32, 33, 34, 35, 36,
-                          40, 41, 42, 43, 44, 45, 46,
-                          50, 51, 52, 53, 54, 55, 56,
-                          60, 61, 62, 63, 64, 65, 66,
-                          70, 71, 72, 73, 74, 75, 76});
-  std::vector<int64_t> w_dims{1, 1, 3, 3};
   test.AddInput<int8_t>("w", w_dims,
                         {-9, -8, -9,
                          -8, -7, -8,
@@ -662,41 +460,10 @@
   test.AddOutput<int32_t>("y", y_dims,
                           {0, 8, 20,
                            80, 330, 375,
-=======
->>>>>>> main
                            200, 780, 825});
   // Exercise the (stride_w > 2) path inside Math::Im2col.
   test.Run();
 }
 
-TEST(ConvIntegerTest, WithStride3_2D_u8s8) {
-  OpTester test("ConvInteger", 10);
-  std::vector<int64_t> x_dims{1, 1, 7, 7};
-  test.AddInput<uint8_t>("x", x_dims,
-                         {10, 11, 12, 13, 14, 15, 16,
-                          20, 21, 22, 23, 24, 25, 26,
-                          30, 31, 32, 33, 34, 35, 36,
-                          40, 41, 42, 43, 44, 45, 46,
-                          50, 51, 52, 53, 54, 55, 56,
-                          60, 61, 62, 63, 64, 65, 66,
-                          70, 71, 72, 73, 74, 75, 76});
-  std::vector<int64_t> w_dims{1, 1, 3, 3};
-  test.AddInput<int8_t>("w", w_dims,
-                        {-9, -8, -9,
-                         -8, -7, -8,
-                         -9, -8, -9});
-  test.AddInput<uint8_t>("x_zero_point", {}, {10});
-  test.AddInput<int8_t>("w_zero_point", {}, {-10});
-  test.AddAttribute<std::vector<int64_t>>("pads", {2, 2, 1, 1});
-  test.AddAttribute<std::vector<int64_t>>("strides", {3, 3});
-  std::vector<int64_t> y_dims{1, 1, 3, 3};
-  test.AddOutput<int32_t>("y", y_dims,
-                          {0, 8, 20,
-                           80, 330, 375,
-                           200, 780, 825});
-  // Exercise the (stride_w > 2) path inside Math::Im2col.
-  test.Run();
-}
-
 }  // namespace test
 }  // namespace onnxruntime