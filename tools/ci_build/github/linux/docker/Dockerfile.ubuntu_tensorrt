<<<<<<< HEAD
# Copyright (c) Microsoft Corporation. All rights reserved.
# Licensed under the MIT License.

# This file is used by "Linux Multi GPU TensorRT CI Pipeline".
# Tag: nvcr.io/nvidia/tensorrt:21.12-py3
# Label: com.nvidia.cuda.version: 11.5.0
# Label: com.nvidia.cudnn.version: 8.3.1.22
=======
# Tag: nvidia/cuda:11.6.1-cudnn8-devel-ubuntu20.04
# Label: com.nvidia.cuda.version: 11.6.1
# Label: com.nvidia.cudnn.version: 8.4.0
>>>>>>> 97b03fed
# Ubuntu 20.04
FROM nvidia/cuda:11.6.1-cudnn8-devel-ubuntu20.04

ARG PYTHON_VERSION=3.8
ARG DEBIAN_FRONTEND=noninteractive

ADD scripts /tmp/scripts
RUN /tmp/scripts/install_ubuntu.sh -p $PYTHON_VERSION && /tmp/scripts/install_os_deps.sh && /tmp/scripts/install_python_deps.sh -p $PYTHON_VERSION && rm -rf /tmp/scripts

# Install TensorRT
RUN v="8.4.1-1+cuda11.6" &&\
    apt-key adv --fetch-keys https://developer.download.nvidia.com/compute/cuda/repos/ubuntu2004/x86_64/7fa2af80.pub &&\
    apt-get update &&\
    sudo apt-get install -y libnvinfer8=${v} libnvonnxparsers8=${v} libnvparsers8=${v} libnvinfer-plugin8=${v} \
        libnvinfer-dev=${v} libnvonnxparsers-dev=${v} libnvparsers-dev=${v} libnvinfer-plugin-dev=${v} \
        python3-libnvinfer=${v}

WORKDIR /root

# Allow configure to pick up GDK and CuDNN where it expects it.
# (Note: $CUDNN_VERSION is defined by NVidia's base image)
RUN _CUDNN_VERSION=$(echo $CUDNN_VERSION | cut -d. -f1-2) && \
    mkdir -p /usr/local/cudnn-$_CUDNN_VERSION/cuda/include && \
    ln -s /usr/include/cudnn.h /usr/local/cudnn-$_CUDNN_VERSION/cuda/include/cudnn.h && \
    mkdir -p /usr/local/cudnn-$_CUDNN_VERSION/cuda/lib64 && \
    ln -s /etc/alternatives/libcudnn_so /usr/local/cudnn-$_CUDNN_VERSION/cuda/lib64/libcudnn.so && \
    ln -s /usr/local/cudnn{-$_CUDNN_VERSION,}

ARG BUILD_USER=onnxruntimedev
ARG BUILD_UID=1000
WORKDIR /home/$BUILD_USER
RUN adduser --gecos 'onnxruntime Build User' --disabled-password $BUILD_USER --uid $BUILD_UID
USER $BUILD_USER<|MERGE_RESOLUTION|>--- conflicted
+++ resolved
@@ -1,16 +1,6 @@
-<<<<<<< HEAD
-# Copyright (c) Microsoft Corporation. All rights reserved.
-# Licensed under the MIT License.
-
-# This file is used by "Linux Multi GPU TensorRT CI Pipeline".
-# Tag: nvcr.io/nvidia/tensorrt:21.12-py3
-# Label: com.nvidia.cuda.version: 11.5.0
-# Label: com.nvidia.cudnn.version: 8.3.1.22
-=======
 # Tag: nvidia/cuda:11.6.1-cudnn8-devel-ubuntu20.04
 # Label: com.nvidia.cuda.version: 11.6.1
 # Label: com.nvidia.cudnn.version: 8.4.0
->>>>>>> 97b03fed
 # Ubuntu 20.04
 FROM nvidia/cuda:11.6.1-cudnn8-devel-ubuntu20.04
 
